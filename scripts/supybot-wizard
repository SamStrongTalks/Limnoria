--- conflicted
+++ resolved
@@ -39,13 +39,8 @@
         sys.stderr.write(os.linesep)
     sys.exit(-1)
 
-<<<<<<< HEAD
-if sys.version_info < (2, 4, 0):
-    error('This program requires Python >= 2.4.0')
-=======
 if sys.version_info < (2, 6, 0):
     error('This program requires Python >= 2.6.0')
->>>>>>> 6f925e5f
 
 import supybot
 
