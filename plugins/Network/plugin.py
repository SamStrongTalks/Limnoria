###
# Copyright (c) 2002-2004, Jeremiah Fincher
# Copyright (c) 2010,2015 James McCoy
# All rights reserved.
#
# Redistribution and use in source and binary forms, with or without
# modification, are permitted provided that the following conditions are met:
#
#   * Redistributions of source code must retain the above copyright notice,
#     this list of conditions, and the following disclaimer.
#   * Redistributions in binary form must reproduce the above copyright notice,
#     this list of conditions, and the following disclaimer in the
#     documentation and/or other materials provided with the distribution.
#   * Neither the name of the author of this software nor the name of
#     contributors to this software may be used to endorse or promote products
#     derived from this software without specific prior written consent.
#
# THIS SOFTWARE IS PROVIDED BY THE COPYRIGHT HOLDERS AND CONTRIBUTORS "AS IS"
# AND ANY EXPRESS OR IMPLIED WARRANTIES, INCLUDING, BUT NOT LIMITED TO, THE
# IMPLIED WARRANTIES OF MERCHANTABILITY AND FITNESS FOR A PARTICULAR PURPOSE
# ARE DISCLAIMED.  IN NO EVENT SHALL THE COPYRIGHT OWNER OR CONTRIBUTORS BE
# LIABLE FOR ANY DIRECT, INDIRECT, INCIDENTAL, SPECIAL, EXEMPLARY, OR
# CONSEQUENTIAL DAMAGES (INCLUDING, BUT NOT LIMITED TO, PROCUREMENT OF
# SUBSTITUTE GOODS OR SERVICES; LOSS OF USE, DATA, OR PROFITS; OR BUSINESS
# INTERRUPTION) HOWEVER CAUSED AND ON ANY THEORY OF LIABILITY, WHETHER IN
# CONTRACT, STRICT LIABILITY, OR TORT (INCLUDING NEGLIGENCE OR OTHERWISE)
# ARISING IN ANY WAY OUT OF THE USE OF THIS SOFTWARE, EVEN IF ADVISED OF THE
# POSSIBILITY OF SUCH DAMAGE.
###

import time
import functools

import supybot.conf as conf
import supybot.utils as utils
import supybot.world as world
from supybot.commands import *
import supybot.ircmsgs as ircmsgs
import supybot.ircutils as ircutils
import supybot.registry as registry
import supybot.callbacks as callbacks
from supybot.i18n import PluginInternationalization, internationalizeDocstring
_ = PluginInternationalization('Network')

class Network(callbacks.Plugin):
    """Provides network-related commands, such as connecting to multiple networks
    and checking latency to the server."""
    _whois = {}
    _latency = {}
    def _getIrc(self, network):
        irc = world.getIrc(network)
        if irc:
            return irc
        else:
            raise callbacks.Error('I\'m not currently connected to %s.' % network)

    @internationalizeDocstring
    def connect(self, irc, msg, args, opts, network, server, password):
        """[--ssl] <network> [<host[:port]>] [<password>]

        Connects to another network (which will be represented by the name
        provided in <network>) at <host:port>.  If port is not provided, it
        defaults to 6667, the default port for IRC.  If password is
        provided, it will be sent to the server in a PASS command.  If --ssl is
        provided, an SSL connection will be attempted.
        """
        if '.' in network:
            irc.error("Network names cannot have a '.' in them. "
            "Remember, this is the network name, not the actual "
            "server you plan to connect to.", Raise=True)
        try:
            otherIrc = self._getIrc(network)
            irc.error(_('I\'m already connected to %s.') % network)
            return # We've gotta return here.  This is ugly code, but I'm not
                   # quite sure what to do about it.
        except callbacks.Error:
            pass
        ssl = False
        for (opt, arg) in opts:
            if opt == 'ssl':
                ssl = True
        if server:
            if ':' in server:
                (server, port) = server.split(':')
                port = int(port)
            else:
                port = 6667
            serverPort = (server, port)
        else:
            try:
                serverPort = conf.supybot.networks.get(network).servers()[0]
            except (registry.NonExistentRegistryEntry, IndexError):
                irc.error(_('A server must be provided if the network is not '
                          'already registered.'))
                return
        Owner = irc.getCallback('Owner')
        newIrc = Owner._connect(network, serverPort=serverPort,
                                password=password, ssl=ssl)
        conf.supybot.networks().add(network)
        assert newIrc.callbacks is irc.callbacks, 'callbacks list is different'
        irc.replySuccess(_('Connection to %s initiated.') % network)
    connect = wrap(connect, ['owner', getopts({'ssl': ''}), 'something',
                             additional('something'),
                             additional('something', '')])

    @internationalizeDocstring
    def disconnect(self, irc, msg, args, otherIrc, quitMsg):
        """[<network>] [<quit message>]

        Disconnects from the network represented by the network <network>.
        If <quit message> is given, quits the network with the given quit
        message.  <network> is only necessary if the network is different
        from the network the command is sent on.
        """
        quitMsg = quitMsg or conf.supybot.plugins.Owner.quitMsg() or msg.nick
        otherIrc.queueMsg(ircmsgs.quit(quitMsg))
        otherIrc.die()
        conf.supybot.networks().discard(otherIrc.network)
        if otherIrc != irc:
            irc.replySuccess(_('Disconnection to %s initiated.') %
                             otherIrc.network)
    disconnect = wrap(disconnect, ['owner', 'networkIrc', additional('text')])

    @internationalizeDocstring
    def reconnect(self, irc, msg, args, otherIrc, quitMsg):
        """[<network>] [<quit message>]

        Disconnects and then reconnects to <network>.  If no network is given,
        disconnects and then reconnects to the network the command was given
        on.  If no quit message is given, uses the configured one
        (supybot.plugins.Owner.quitMsg) or the nick of the person giving the
        command.
        """
        quitMsg = quitMsg or conf.supybot.plugins.Owner.quitMsg() or msg.nick
        otherIrc.queueMsg(ircmsgs.quit(quitMsg))
        if otherIrc != irc:
            # No need to reply if we're reconnecting ourselves.
            irc.replySuccess()
    reconnect = wrap(reconnect, ['owner', 'networkIrc', additional('text')])

    @internationalizeDocstring
    def command(self, irc, msg, args, otherIrc, commandAndArgs):
        """<network> <command> [<arg> ...]

        Gives the bot <command> (with its associated <arg>s) on <network>.
        """
        self.Proxy(otherIrc, msg, commandAndArgs)
    command = wrap(command, ['admin', ('networkIrc', True), many('something')])
    
    def cmdall(self, irc, msg, args, commandAndArgs):
        """<command> <args>...
        
        Perform <command> (with its associated <arg>s) on all networks.
        """
        ircs = world.ircs
        for ircd in ircs:
            self.Proxy(ircd, msg, commandAndArgs)
    cmdall = wrap(cmdall, ['admin', many('something')])
    
    ###
    # whois command-related stuff.
    ###
    def do311(self, irc, msg):
        nick = ircutils.toLower(msg.args[1])
        if (irc, nick) not in self._whois:
            return
        elif msg.command == '319':
            if '319' not in self._whois[(irc, nick)][2]:
                self._whois[(irc, nick)][2][msg.command] = []
            self._whois[(irc, nick)][2][msg.command].append(msg)
        else:
            self._whois[(irc, nick)][2][msg.command] = msg

    # These are all sent by a WHOIS response.
    do301 = do311
    do312 = do311
    do314 = do311
    do317 = do311
    do319 = do311
    do320 = do311

    def do318(self, irc, msg):
        nick = msg.args[1]
        loweredNick = ircutils.toLower(nick)
        if (irc, loweredNick) not in self._whois:
            return
<<<<<<< HEAD
        (replyIrc, replyMsg, d, command) = self._whois[(irc, loweredNick)]
        START_CODE = '311' if command == 'whois' else '314'
        hostmask = '@'.join(d[START_CODE].args[2:4])
        user = d[START_CODE].args[-1]
        if '319' in d:
            channels = []
            for msg in d['319']:
                channels.extend(msg.args[-1].split())
            ops = []
            voices = []
            normal = []
            halfops = []
            for channel in channels:
                origchan = channel
                channel = channel.lstrip('@%+~!')
                # UnrealIRCd uses & for user modes and disallows it as a
                # channel-prefix, flying in the face of the RFC.  Have to
                # handle this specially when processing WHOIS response.
                testchan = channel.lstrip('&')
                if testchan != channel and irc.isChannel(testchan):
                    channel = testchan
                diff = len(channel) - len(origchan)
                modes = origchan[:diff]
                chan = irc.state.channels.get(channel)
                # The user is in a channel the bot is in, so the ircd may have
                # responded with otherwise private data.
                if chan:
                    # Skip channels the caller isn't in.  This prevents
                    # us from leaking information when the channel is +s or the
                    # target is +i.
                    if replyMsg.nick not in chan.users:
                        continue
                    # Skip +s channels the target is in only if the reply isn't
                    # being sent to that channel.
                    if 's' in chan.modes and \
                       not ircutils.strEqual(replyMsg.args[0], channel):
                        continue
                if not modes:
                    normal.append(channel)
                elif utils.iter.any(lambda c: c in modes,('@', '&', '~', '!')):
                    ops.append(channel)
                elif utils.iter.any(lambda c: c in modes, ('%',)):
                    halfops.append(channel)
                elif utils.iter.any(lambda c: c in modes, ('+',)):
                    voices.append(channel)
            L = []
            if ops:
                L.append(format(_('is an op on %L'), ops))
            if halfops:
                L.append(format(_('is a halfop on %L'), halfops))
            if voices:
                L.append(format(_('is voiced on %L'), voices))
            if normal:
                if L:
                    L.append(format(_('is also on %L'), normal))
                else:
                    L.append(format(_('is on %L'), normal))
        else:
            if command == 'whois':
                L = [_('isn\'t on any publicly visible channels')]
            else:
                L = []
        channels = format('%L', L)
        if '317' in d:
            idle = utils.timeElapsed(d['317'].args[2])
            signon = time.strftime(conf.supybot.reply.format.time(),
                                   time.localtime(float(d['317'].args[3])))
        else:
            idle = _('<unknown>')
            signon = _('<unknown>')
        if '312' in d:
            server = d['312'].args[2]
            if len(d['312']) > 3:
                signoff = d['312'].args[3]
        else:
            server = _('<unknown>')
        if '301' in d:
            away = ' %s is away: %s.' % (nick, d['301'].args[2])
        else:
            away = ''
        if '320' in d:
            if d['320'].args[2]:
                identify = _(' identified')
            else:
                identify = ''
        else:
            identify = ''
        if command == 'whois':
            s = _('%s (%s) has been%s on server %s since %s (idle for %s). %s '
                '%s.%s') % (user, hostmask, identify, server,
                        signon, idle, nick, channels, away)
        else:
            s = _('%s (%s) has been%s on server %s and disconnected on %s.') % \
                    (user, hostmask, identify, server, signoff)
=======
        (replyIrc, replyMsg, d) = self._whois[(irc, loweredNick)]
        d['318'] = msg
        s = ircutils.formatWhois(irc, d, caller=replyMsg.nick,
                                 channel=replyMsg.args[0])
>>>>>>> 159c1e7c
        replyIrc.reply(s)
        del self._whois[(irc, loweredNick)]
    do369 = do318

    def do402(self, irc, msg):
        nick = msg.args[1]
        loweredNick = ircutils.toLower(nick)
        if (irc, loweredNick) not in self._whois:
            return
        (replyIrc, replyMsg, d, command) = self._whois[(irc, loweredNick)]
        del self._whois[(irc, loweredNick)]
        if command == 'whois':
            template = _('There is no user %s on %s.')
        else:
            template = _('There was no user %s on %s.')
        s = template  % (nick, irc.network)
        replyIrc.reply(s)
    do401 = do402
    do406 = do402

    @internationalizeDocstring
    def whois(self, irc, msg, args, otherIrc, nick):
        """[<network>] <nick>

        Returns the WHOIS response <network> gives for <nick>.  <network> is
        only necessary if the network is different than the network the command
        is sent on.
        """
        # The double nick here is necessary because single-nick WHOIS only works
        # if the nick is on the same server (*not* the same network) as the user
        # giving the command.  Yeah, it made me say wtf too.
        nick = ircutils.toLower(nick)
        otherIrc.queueMsg(ircmsgs.whois(nick, nick))
        self._whois[(otherIrc, nick)] = (irc, msg, {}, 'whois')
    whois = wrap(whois, ['networkIrc', 'nick'])

    @internationalizeDocstring
    def whowas(self, irc, msg, args, otherIrc, nick):
        """[<network>] <nick>

        Returns the WHOIS response <network> gives for <nick>.  <network> is
        only necessary if the network is different than the network the command
        is sent on.
        """
        # The double nick here is necessary because single-nick WHOIS only works
        # if the nick is on the same server (*not* the same network) as the user
        # giving the command.  Yeah, it made me say wtf too.
        nick = ircutils.toLower(nick)
        otherIrc.queueMsg(ircmsgs.whowas(nick, nick))
        self._whois[(otherIrc, nick)] = (irc, msg, {}, 'whowas')
    whowas = wrap(whowas, ['networkIrc', 'nick'])

    @internationalizeDocstring
    def networks(self, irc, msg, args, opts):
        """[--all]

        Returns the networks to which the bot is currently connected.
        If --all is given, also includes networks known by the bot,
        but not connected to.
        """
        opts = dict(opts)
        L = ['%s: %s' % (ircd.network, ircd.server) for ircd in world.ircs]
        if 'all' in opts:
           for net in conf.supybot.networks._children.keys():
               if net not in [ircd.network for ircd in world.ircs]:
                   L.append('%s: (%s)' % (net, _('disconnected')))
        utils.sortBy(str.lower, L)
        irc.reply(format('%L', L))
    networks = wrap(networks, [getopts({'all': ''})])

    def doPong(self, irc, msg):
        now = time.time()
        if irc in self._latency:
            (replyIrc, when) = self._latency.pop(irc)
            replyIrc.reply(_('%.2f seconds.') % (now-when))

    @internationalizeDocstring
    def latency(self, irc, msg, args, otherIrc):
        """[<network>]

        Returns the current latency to <network>.  <network> is only necessary
        if the message isn't sent on the network to which this command is to
        apply.
        """
        otherIrc.queueMsg(ircmsgs.ping(_('Latency check (from %s).') %
                                       msg.nick))
        self._latency[otherIrc] = (irc, time.time())
        irc.noReply()
    latency = wrap(latency, ['networkIrc'])

    @internationalizeDocstring
    def driver(self, irc, msg, args, otherIrc):
        """[<network>]

        Returns the current network driver for <network>.  <network> is only
        necessary if the message isn't sent on the network to which this
        command is to apply.
        """
        irc.reply(otherIrc.driver.__class__.__module__[8:])
    driver = wrap(driver, ['networkIrc'])

    @internationalizeDocstring
    def uptime(self, irc, msg, args, otherIrc):
        """[<network>]
        
        Returns the time duration since the connection was established.
        """
        network = otherIrc.network
        now = time.time()
        started = otherIrc.startedAt
        irc.reply(_("I've been connected to %s for %s.") %
                            (network, utils.timeElapsed(now - started)))
    uptime = wrap(uptime, ['networkIrc'])

Class = Network

# vim:set shiftwidth=4 softtabstop=4 expandtab textwidth=79:<|MERGE_RESOLUTION|>--- conflicted
+++ resolved
@@ -184,107 +184,11 @@
         loweredNick = ircutils.toLower(nick)
         if (irc, loweredNick) not in self._whois:
             return
-<<<<<<< HEAD
         (replyIrc, replyMsg, d, command) = self._whois[(irc, loweredNick)]
-        START_CODE = '311' if command == 'whois' else '314'
-        hostmask = '@'.join(d[START_CODE].args[2:4])
-        user = d[START_CODE].args[-1]
-        if '319' in d:
-            channels = []
-            for msg in d['319']:
-                channels.extend(msg.args[-1].split())
-            ops = []
-            voices = []
-            normal = []
-            halfops = []
-            for channel in channels:
-                origchan = channel
-                channel = channel.lstrip('@%+~!')
-                # UnrealIRCd uses & for user modes and disallows it as a
-                # channel-prefix, flying in the face of the RFC.  Have to
-                # handle this specially when processing WHOIS response.
-                testchan = channel.lstrip('&')
-                if testchan != channel and irc.isChannel(testchan):
-                    channel = testchan
-                diff = len(channel) - len(origchan)
-                modes = origchan[:diff]
-                chan = irc.state.channels.get(channel)
-                # The user is in a channel the bot is in, so the ircd may have
-                # responded with otherwise private data.
-                if chan:
-                    # Skip channels the caller isn't in.  This prevents
-                    # us from leaking information when the channel is +s or the
-                    # target is +i.
-                    if replyMsg.nick not in chan.users:
-                        continue
-                    # Skip +s channels the target is in only if the reply isn't
-                    # being sent to that channel.
-                    if 's' in chan.modes and \
-                       not ircutils.strEqual(replyMsg.args[0], channel):
-                        continue
-                if not modes:
-                    normal.append(channel)
-                elif utils.iter.any(lambda c: c in modes,('@', '&', '~', '!')):
-                    ops.append(channel)
-                elif utils.iter.any(lambda c: c in modes, ('%',)):
-                    halfops.append(channel)
-                elif utils.iter.any(lambda c: c in modes, ('+',)):
-                    voices.append(channel)
-            L = []
-            if ops:
-                L.append(format(_('is an op on %L'), ops))
-            if halfops:
-                L.append(format(_('is a halfop on %L'), halfops))
-            if voices:
-                L.append(format(_('is voiced on %L'), voices))
-            if normal:
-                if L:
-                    L.append(format(_('is also on %L'), normal))
-                else:
-                    L.append(format(_('is on %L'), normal))
-        else:
-            if command == 'whois':
-                L = [_('isn\'t on any publicly visible channels')]
-            else:
-                L = []
-        channels = format('%L', L)
-        if '317' in d:
-            idle = utils.timeElapsed(d['317'].args[2])
-            signon = time.strftime(conf.supybot.reply.format.time(),
-                                   time.localtime(float(d['317'].args[3])))
-        else:
-            idle = _('<unknown>')
-            signon = _('<unknown>')
-        if '312' in d:
-            server = d['312'].args[2]
-            if len(d['312']) > 3:
-                signoff = d['312'].args[3]
-        else:
-            server = _('<unknown>')
-        if '301' in d:
-            away = ' %s is away: %s.' % (nick, d['301'].args[2])
-        else:
-            away = ''
-        if '320' in d:
-            if d['320'].args[2]:
-                identify = _(' identified')
-            else:
-                identify = ''
-        else:
-            identify = ''
-        if command == 'whois':
-            s = _('%s (%s) has been%s on server %s since %s (idle for %s). %s '
-                '%s.%s') % (user, hostmask, identify, server,
-                        signon, idle, nick, channels, away)
-        else:
-            s = _('%s (%s) has been%s on server %s and disconnected on %s.') % \
-                    (user, hostmask, identify, server, signoff)
-=======
-        (replyIrc, replyMsg, d) = self._whois[(irc, loweredNick)]
         d['318'] = msg
         s = ircutils.formatWhois(irc, d, caller=replyMsg.nick,
-                                 channel=replyMsg.args[0])
->>>>>>> 159c1e7c
+                                 channel=replyMsg.args[0],
+                                 command=command)
         replyIrc.reply(s)
         del self._whois[(irc, loweredNick)]
     do369 = do318
