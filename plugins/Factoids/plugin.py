###
# Copyright (c) 2002-2005, Jeremiah Fincher
# Copyright (c) 2009-2010, James Vega
# All rights reserved.
#
# Redistribution and use in source and binary forms, with or without
# modification, are permitted provided that the following conditions are met:
#
#   * Redistributions of source code must retain the above copyright notice,
#     this list of conditions, and the following disclaimer.
#   * Redistributions in binary form must reproduce the above copyright notice,
#     this list of conditions, and the following disclaimer in the
#     documentation and/or other materials provided with the distribution.
#   * Neither the name of the author of this software nor the name of
#     contributors to this software may be used to endorse or promote products
#     derived from this software without specific prior written consent.
#
# THIS SOFTWARE IS PROVIDED BY THE COPYRIGHT HOLDERS AND CONTRIBUTORS "AS IS"
# AND ANY EXPRESS OR IMPLIED WARRANTIES, INCLUDING, BUT NOT LIMITED TO, THE
# IMPLIED WARRANTIES OF MERCHANTABILITY AND FITNESS FOR A PARTICULAR PURPOSE
# ARE DISCLAIMED.  IN NO EVENT SHALL THE COPYRIGHT OWNER OR CONTRIBUTORS BE
# LIABLE FOR ANY DIRECT, INDIRECT, INCIDENTAL, SPECIAL, EXEMPLARY, OR
# CONSEQUENTIAL DAMAGES (INCLUDING, BUT NOT LIMITED TO, PROCUREMENT OF
# SUBSTITUTE GOODS OR SERVICES; LOSS OF USE, DATA, OR PROFITS; OR BUSINESS
# INTERRUPTION) HOWEVER CAUSED AND ON ANY THEORY OF LIABILITY, WHETHER IN
# CONTRACT, STRICT LIABILITY, OR TORT (INCLUDING NEGLIGENCE OR OTHERWISE)
# ARISING IN ANY WAY OUT OF THE USE OF THIS SOFTWARE, EVEN IF ADVISED OF THE
# POSSIBILITY OF SUCH DAMAGE.
###

import os
import time
import string

import supybot.conf as conf
import supybot.ircdb as ircdb
import supybot.utils as utils
from supybot.commands import *
import supybot.plugins as plugins
import supybot.ircutils as ircutils
import supybot.callbacks as callbacks

try:
    import sqlite3 as sqlite
except ImportError:
    raise callbacks.Error, 'You need to have PySQLite installed to use this ' \
                           'plugin.  Download it at ' \
                           '<http://code.google.com/p/pysqlite/>'

def getFactoid(irc, msg, args, state):
    assert not state.channel
    callConverter('channel', irc, msg, args, state)
    separator = state.cb.registryValue('learnSeparator', state.channel)
    try:
        i = args.index(separator)
    except ValueError:
        raise callbacks.ArgumentError
    args.pop(i)
    key = []
    value = []
    for (j, s) in enumerate(args[:]):
        if j < i:
            key.append(args.pop(0))
        else:
            value.append(args.pop(0))
    if not key or not value:
        raise callbacks.ArgumentError
    state.args.append(' '.join(key))
    state.args.append(' '.join(value))

def getFactoidId(irc, msg, args, state):
    Type = 'key id'
    p = lambda i: i > 0
    callConverter('int', irc, msg, args, state, Type, p)

addConverter('factoid', getFactoid)
addConverter('factoidId', getFactoidId)

class Factoids(callbacks.Plugin, plugins.ChannelDBHandler):
    def __init__(self, irc):
        callbacks.Plugin.__init__(self, irc)
        plugins.ChannelDBHandler.__init__(self)

    def makeDb(self, filename):
        if os.path.exists(filename):
            return sqlite.connect(filename)
        db = sqlite.connect(filename)
        cursor = db.cursor()
        cursor.execute("""CREATE TABLE keys (
                          id INTEGER PRIMARY KEY,
                          key TEXT UNIQUE ON CONFLICT IGNORE,
                          locked BOOLEAN
                          )""")
        cursor.execute("""CREATE TABLE factoids (
                          id INTEGER PRIMARY KEY,
                          key_id INTEGER,
                          added_by TEXT,
                          added_at TIMESTAMP,
                          usage_count INTEGER,
                          fact TEXT
                          )""")
        cursor.execute("""CREATE TRIGGER remove_factoids
                          BEFORE DELETE ON keys
                          BEGIN
                            DELETE FROM factoids WHERE key_id = old.id;
                          END
                       """)
        db.commit()
        return db

    def getCommandHelp(self, command, simpleSyntax=None):
        method = self.getCommandMethod(command)
        if method.im_func.func_name == 'learn':
            chan = None
            if dynamic.msg is not None:
                chan = dynamic.msg.args[0]
            s = self.registryValue('learnSeparator', chan)
            help = callbacks.getHelp
            if simpleSyntax is None:
                simpleSyntax = conf.get(conf.supybot.reply.showSimpleSyntax,
                                        chan)
            if simpleSyntax:
                help = callbacks.getSyntax
            return help(method,
                        doc=method._fake__doc__ % (s, s),
                        name=callbacks.formatCommand(command))
        return super(Factoids, self).getCommandHelp(command, simpleSyntax)

    def learn(self, irc, msg, args, channel, key, factoid):
        db = self.getDb(channel)
        cursor = db.cursor()
        cursor.execute("SELECT id, locked FROM keys WHERE key LIKE ?", (key,))
        results = cursor.fetchall()
        if len(results) == 0:
            cursor.execute("""INSERT INTO keys VALUES (NULL, ?, 0)""", (key,))
            db.commit()
            cursor.execute("SELECT id, locked FROM keys WHERE key LIKE ?", (key,))
            results = cursor.fetchall()
        (id, locked) = map(int, results[0])
        capability = ircdb.makeChannelCapability(channel, 'factoids')
        if not locked:
            if ircdb.users.hasUser(msg.prefix):
                name = ircdb.users.getUser(msg.prefix).name
            else:
                name = msg.nick
            cursor.execute("""INSERT INTO factoids VALUES
<<<<<<< HEAD
                              (NULL, %s, %s, %s, %s, %s)""",
                           id, name, int(time.time()), 0, factoid)
=======
                              (NULL, ?, ?, ?, ?)""",
                           (id, name, int(time.time()), factoid))
>>>>>>> e303cab7
            db.commit()
            irc.replySuccess()
        else:
            irc.error('That factoid is locked.')
    learn = wrap(learn, ['factoid'])
    learn._fake__doc__ = """[<channel>] <key> %s <value>

                         Associates <key> with <value>.  <channel> is only
                         necessary if the message isn't sent on the channel
                         itself.  The word '%s' is necessary to separate the
                         key from the value.  It can be changed to another word
                         via the learnSeparator registry value.
                         """


    def _lookupFactoid(self, channel, key):
        db = self.getDb(channel)
        cursor = db.cursor()
<<<<<<< HEAD
        cursor.execute("""SELECT factoids.fact, factoids.id FROM factoids, keys
                          WHERE keys.key LIKE %s AND factoids.key_id=keys.id
                          ORDER BY factoids.id
                          LIMIT 20""", key)
        return cursor.fetchall()
        #return [t[0] for t in cursor.fetchall()]
    
    def _updateRank(self, channel, factoids):
        if self.registryValue('keepRankInfo', channel):
            db = self.getDb(channel)
            cursor = db.cursor()
            for (fact,id) in factoids:
                cursor.execute("""SELECT factoids.usage_count
                          FROM factoids
                          WHERE factoids.id=%s""", id)
                old_count = cursor.fetchall()[0][0]
                cursor.execute("UPDATE factoids SET usage_count=%s WHERE id=%s", old_count + 1, id)
                db.commit()
        
    def _replyFactoids(self, irc, msg, key, channel, factoids,
=======
        cursor.execute("""SELECT factoids.fact FROM factoids, keys
                          WHERE keys.key LIKE ? AND factoids.key_id=keys.id
                          ORDER BY factoids.id
                          LIMIT 20""", (key,))
        return [t[0] for t in cursor.fetchall()]

    def _replyFactoids(self, irc, msg, key, factoids,
>>>>>>> e303cab7
                       number=0, error=True):
        if factoids:
            if number:
                try:
                    irc.reply(factoids[number-1][0])
                    self._updateRank(channel, [factoids[number-1]])
                except IndexError:
                    irc.error('That\'s not a valid number for that key.')
                    return
            else:
                env = {'key': key}
                def prefixer(v):
                    env['value'] = v
                    formatter = self.registryValue('format', msg.args[0])
                    return ircutils.standardSubstitute(irc, msg,
                                                       formatter, env)
                if len(factoids) == 1:
                    irc.reply(prefixer(factoids[0][0]))
                else:
                    factoidsS = []
                    counter = 1
                    for factoid in factoids:
                        factoidsS.append(format('(#%i) %s', counter, factoid[0]))
                        counter += 1
                    irc.replies(factoidsS, prefixer=prefixer,
                                joiner=', or ', onlyPrefixFirst=True)
                self._updateRank(channel, factoids)
        elif error:
            irc.error('No factoid matches that key.')

    def invalidCommand(self, irc, msg, tokens):
        if irc.isChannel(msg.args[0]):
            channel = msg.args[0]
            if self.registryValue('replyWhenInvalidCommand', channel):
                key = ' '.join(tokens)
                factoids = self._lookupFactoid(channel, key)
                self._replyFactoids(irc, msg, key, channel, factoids, error=False)

    def whatis(self, irc, msg, args, channel, words):
        """[<channel>] <key> [<number>]

        Looks up the value of <key> in the factoid database.  If given a
        number, will return only that exact factoid.  <channel> is only
        necessary if the message isn't sent in the channel itself.
        """
        number = None
        if len(words) > 1:
            if words[-1].isdigit():
                number = int(words.pop())
                if number <= 0:
                    irc.errorInvalid('key id')
        key = ' '.join(words)
        factoids = self._lookupFactoid(channel, key)
        self._replyFactoids(irc, msg, key, channel, factoids, number)
    whatis = wrap(whatis, ['channel', many('something')])

    def factrank(self, irc, msg, args, channel):
        """[<channel>]
        
        Returns a list of top-ranked factoid keys, sorted by usage count 
        (rank). The number of factoid keys returned is set by the 
        rankListLength registry value. <channel> is only necessary if the 
        message isn't sent in the channel itself.
        """
        numfacts = self.registryValue('rankListLength', channel)
        db = self.getDb(channel)
        cursor = db.cursor()
        cursor.execute("""SELECT keys.key, factoids.usage_count
                          FROM keys, factoids
                          WHERE factoids.key_id=keys.id
                          ORDER BY factoids.usage_count DESC
                          LIMIT %s""", numfacts)
        factkeys = cursor.fetchall()
        s = [ "#%d %s (%d)" % (i+1, key[0], key[1]) for i, key in enumerate(factkeys) ]
        irc.reply(", ".join(s))
    factrank = wrap(factrank, ['channel'])
    
    def lock(self, irc, msg, args, channel, key):
        """[<channel>] <key>

        Locks the factoid(s) associated with <key> so that they cannot be
        removed or added to.  <channel> is only necessary if the message isn't
        sent in the channel itself.
        """
        db = self.getDb(channel)
        cursor = db.cursor()
        cursor.execute("UPDATE keys SET locked=1 WHERE key LIKE ?", (key,))
        db.commit()
        irc.replySuccess()
    lock = wrap(lock, ['channel', 'text'])

    def unlock(self, irc, msg, args, channel, key):
        """[<channel>] <key>

        Unlocks the factoid(s) associated with <key> so that they can be
        removed or added to.  <channel> is only necessary if the message isn't
        sent in the channel itself.
        """
        db = self.getDb(channel)
        cursor = db.cursor()
        cursor.execute("UPDATE keys SET locked=0 WHERE key LIKE ?", (key,))
        db.commit()
        irc.replySuccess()
    unlock = wrap(unlock, ['channel', 'text'])

    def forget(self, irc, msg, args, channel, words):
        """[<channel>] <key> [<number>|*]

        Removes the factoid <key> from the factoids database.  If there are
        more than one factoid with such a key, a number is necessary to
        determine which one should be removed.  A * can be used to remove all
        factoids associated with a key.  <channel> is only necessary if
        the message isn't sent in the channel itself.
        """
        number = None
        if len(words) > 1:
            if words[-1].isdigit():
                number = int(words.pop())
                if number <= 0:
                    irc.errorInvalid('key id')
            elif words[-1] == '*':
                words.pop()
                number = True
        key = ' '.join(words)
        db = self.getDb(channel)
        cursor = db.cursor()
        cursor.execute("""SELECT keys.id, factoids.id
                          FROM keys, factoids
                          WHERE key LIKE ? AND
                                factoids.key_id=keys.id""", (key,))
        results = cursor.fetchall()
        if len(results) == 0:
            irc.error('There is no such factoid.')
        elif len(results) == 1 or number is True:
            (id, _) = results[0]
            cursor.execute("""DELETE FROM factoids WHERE key_id=?""", (id,))
            cursor.execute("""DELETE FROM keys WHERE key LIKE ?""", (key,))
            db.commit()
            irc.replySuccess()
        else:
            if number is not None:
                #results = cursor.fetchall()
                try:
                    (_, id) = results[number-1]
                except IndexError:
                    irc.error('Invalid factoid number.')
                    return
                cursor.execute("DELETE FROM factoids WHERE id=?", (id,))
                db.commit()
                irc.replySuccess()
            else:
                irc.error('%s factoids have that key.  '
                          'Please specify which one to remove, '
                          'or use * to designate all of them.' %
                          len(results))
    forget = wrap(forget, ['channel', many('something')])

    def random(self, irc, msg, args, channel):
        """[<channel>]

        Returns a random factoid from the database for <channel>.  <channel>
        is only necessary if the message isn't sent in the channel itself.
        """
        db = self.getDb(channel)
        cursor = db.cursor()
        cursor.execute("""SELECT fact, key_id FROM factoids
                          ORDER BY random()
                          LIMIT 3""")
        results = cursor.fetchall()
        if len(results) != 0:
            L = []
            for (factoid, id) in results:
                cursor.execute("""SELECT key FROM keys WHERE id=?""", (id,))
                (key,) = cursor.fetchone()
                L.append('"%s": %s' % (ircutils.bold(key), factoid))
            irc.reply('; '.join(L))
        else:
            irc.error('I couldn\'t find a factoid.')
    random = wrap(random, ['channel'])

    def info(self, irc, msg, args, channel, key):
        """[<channel>] <key>

        Gives information about the factoid(s) associated with <key>.
        <channel> is only necessary if the message isn't sent in the channel
        itself.
        """
        db = self.getDb(channel)
        cursor = db.cursor()
        cursor.execute("SELECT id, locked FROM keys WHERE key LIKE ?", (key,))
        results = cursor.fetchall()
        if len(results) == 0:
            irc.error('No factoid matches that key.')
            return
        (id, locked) = map(int, results[0])
        cursor.execute("""SELECT  added_by, added_at FROM factoids
                          WHERE key_id=?
                          ORDER BY id""", (id,))
        factoids = cursor.fetchall()
        L = []
        counter = 0
        for (added_by, added_at) in factoids:
            counter += 1
            added_at = time.strftime(conf.supybot.reply.format.time(),
                                     time.localtime(int(added_at)))
            L.append(format('#%i was added by %s at %s',
                            counter, added_by, added_at))
        factoids = '; '.join(L)
        s = format('Key %q is %s and has %n associated with it: %s',
                   key, locked and 'locked' or 'not locked',
                   (counter, 'factoid'), factoids)
        irc.reply(s)
    info = wrap(info, ['channel', 'text'])

    def change(self, irc, msg, args, channel, key, number, replacer):
        """[<channel>] <key> <number> <regexp>

        Changes the factoid #<number> associated with <key> according to
        <regexp>.
        """
        db = self.getDb(channel)
        cursor = db.cursor()
        cursor.execute("""SELECT factoids.id, factoids.fact
                          FROM keys, factoids
                          WHERE keys.key LIKE ? AND
                                keys.id=factoids.key_id""", (key,))
        results = cursor.fetchall()
        if len(results) == 0:
            irc.error(format('I couldn\'t find any key %q', key))
            return
        elif len(results) < number:
            irc.errorInvalid('key id')
        (id, fact) = results[number-1]
        newfact = replacer(fact)
        cursor.execute("UPDATE factoids SET fact=? WHERE id=?", (newfact, id))
        db.commit()
        irc.replySuccess()
    change = wrap(change, ['channel', 'something',
                           'factoidId', 'regexpReplacer'])

    _sqlTrans = string.maketrans('*?', '%_')
    def search(self, irc, msg, args, channel, optlist, globs):
        """[<channel>] [--values] [--{regexp} <value>] [<glob> ...]

        Searches the keyspace for keys matching <glob>.  If --regexp is given,
        it associated value is taken as a regexp and matched against the keys.
        If --values is given, search the value space instead of the keyspace.
        """
        if not optlist and not globs:
            raise callbacks.ArgumentError
        tables = ['keys']
        formats = []
        criteria = []
        target = 'keys.key'
        predicateName = 'p'
        db = self.getDb(channel)
        for (option, arg) in optlist:
            if option == 'values':
                target = 'factoids.fact'
                if 'factoids' not in tables:
                    tables.append('factoids')
                criteria.append('factoids.key_id=keys.id')
            elif option == 'regexp':
                criteria.append('%s(TARGET)' % predicateName)
                def p(s, r=arg):
                    return int(bool(r.search(s)))
                db.create_function(predicateName, 1, p)
                predicateName += 'p'
        for glob in globs:
            criteria.append('TARGET LIKE ?')
            formats.append(glob.translate(self._sqlTrans))
        cursor = db.cursor()
        sql = """SELECT keys.key FROM %s WHERE %s""" % \
              (', '.join(tables), ' AND '.join(criteria))
        sql = sql + " ORDER BY keys.key"
        sql = sql.replace('TARGET', target)
        cursor.execute(sql, formats)
        results = cursor.fetchall()
        if len(results) == 0:
            irc.reply('No keys matched that query.')
        elif len(results) == 1 and \
             self.registryValue('showFactoidIfOnlyOneMatch', channel):
            self.whatis(irc, msg, [results[0][0]])
        elif len(results) > 100:
            irc.reply('More than 100 keys matched that query; '
                      'please narrow your query.')
        else:
            keys = [repr(t[0]) for t in results]
            s = format('%L', keys)
            irc.reply(s)
    search = wrap(search, ['channel',
                           getopts({'values': '', 'regexp': 'regexpMatcher'}),
                           any('glob')])


Class = Factoids


# vim:set shiftwidth=4 softtabstop=4 expandtab textwidth=79:<|MERGE_RESOLUTION|>--- conflicted
+++ resolved
@@ -40,12 +40,21 @@
 import supybot.ircutils as ircutils
 import supybot.callbacks as callbacks
 
+#try:
+    #import sqlite3 as sqlite
+#except ImportError:
+    #raise callbacks.Error, 'You need to have PySQLite installed to use this ' \
+                           #'plugin.  Download it at ' \
+                           #'<http://code.google.com/p/pysqlite/>'
+
 try:
-    import sqlite3 as sqlite
+    import sqlite3
 except ImportError:
-    raise callbacks.Error, 'You need to have PySQLite installed to use this ' \
-                           'plugin.  Download it at ' \
-                           '<http://code.google.com/p/pysqlite/>'
+    from pysqlite2 import dbapi2 as sqlite3 # for python2.4
+
+# these are needed cuz we are overriding getdb
+import threading
+import supybot.world as world
 
 def getFactoid(irc, msg, args, state):
     assert not state.channel
@@ -83,8 +92,11 @@
 
     def makeDb(self, filename):
         if os.path.exists(filename):
-            return sqlite.connect(filename)
-        db = sqlite.connect(filename)
+            db = sqlite3.connect(filename)
+            db.text_factory = str
+            return db
+        db = sqlite3.connect(filename)
+        db.text_factory = str
         cursor = db.cursor()
         cursor.execute("""CREATE TABLE keys (
                           id INTEGER PRIMARY KEY,
@@ -108,6 +120,20 @@
         db.commit()
         return db
 
+    # override this because sqlite3 doesn't have autocommit
+    # use isolation_level instead.
+    def getDb(self, channel):
+        """Use this to get a database for a specific channel."""
+        currentThread = threading.currentThread()
+        if channel not in self.dbCache and currentThread == world.mainThread:
+            self.dbCache[channel] = self.makeDb(self.makeFilename(channel))
+        if currentThread != world.mainThread:
+            db = self.makeDb(self.makeFilename(channel))
+        else:
+            db = self.dbCache[channel]
+        db.isolation_level = None
+        return db
+
     def getCommandHelp(self, command, simpleSyntax=None):
         method = self.getCommandMethod(command)
         if method.im_func.func_name == 'learn':
@@ -144,13 +170,8 @@
             else:
                 name = msg.nick
             cursor.execute("""INSERT INTO factoids VALUES
-<<<<<<< HEAD
-                              (NULL, %s, %s, %s, %s, %s)""",
-                           id, name, int(time.time()), 0, factoid)
-=======
-                              (NULL, ?, ?, ?, ?)""",
-                           (id, name, int(time.time()), factoid))
->>>>>>> e303cab7
+                              (NULL, ?, ?, ?, ?, ?)""",
+                           (id, name, int(time.time()), 0, factoid))
             db.commit()
             irc.replySuccess()
         else:
@@ -169,11 +190,10 @@
     def _lookupFactoid(self, channel, key):
         db = self.getDb(channel)
         cursor = db.cursor()
-<<<<<<< HEAD
         cursor.execute("""SELECT factoids.fact, factoids.id FROM factoids, keys
-                          WHERE keys.key LIKE %s AND factoids.key_id=keys.id
+                          WHERE keys.key LIKE ? AND factoids.key_id=keys.id
                           ORDER BY factoids.id
-                          LIMIT 20""", key)
+                          LIMIT 20""", (key,))
         return cursor.fetchall()
         #return [t[0] for t in cursor.fetchall()]
     
@@ -184,21 +204,12 @@
             for (fact,id) in factoids:
                 cursor.execute("""SELECT factoids.usage_count
                           FROM factoids
-                          WHERE factoids.id=%s""", id)
+                          WHERE factoids.id=?""", (id,))
                 old_count = cursor.fetchall()[0][0]
-                cursor.execute("UPDATE factoids SET usage_count=%s WHERE id=%s", old_count + 1, id)
+                cursor.execute("UPDATE factoids SET usage_count=? WHERE id=?", (old_count + 1, id,))
                 db.commit()
         
     def _replyFactoids(self, irc, msg, key, channel, factoids,
-=======
-        cursor.execute("""SELECT factoids.fact FROM factoids, keys
-                          WHERE keys.key LIKE ? AND factoids.key_id=keys.id
-                          ORDER BY factoids.id
-                          LIMIT 20""", (key,))
-        return [t[0] for t in cursor.fetchall()]
-
-    def _replyFactoids(self, irc, msg, key, factoids,
->>>>>>> e303cab7
                        number=0, error=True):
         if factoids:
             if number:
@@ -270,7 +281,7 @@
                           FROM keys, factoids
                           WHERE factoids.key_id=keys.id
                           ORDER BY factoids.usage_count DESC
-                          LIMIT %s""", numfacts)
+                          LIMIT ?""", (numfacts,))
         factkeys = cursor.fetchall()
         s = [ "#%d %s (%d)" % (i+1, key[0], key[1]) for i, key in enumerate(factkeys) ]
         irc.reply(", ".join(s))
