--- conflicted
+++ resolved
@@ -233,47 +233,6 @@
         s = ', '.join([format('%s: %i', bold(s), i) for (i, s) in results])
         irc.reply(s)
 
-<<<<<<< HEAD
-    @internationalizeDocstring
-    def translate(self, irc, msg, args, sourceLang, targetLang, text):
-        """<source language> [to] <target language> <text>
-
-        Returns <text> translated from <source language> into <target
-        language>.
-        """
-
-        channel = msg.args[0]
-
-        headers = utils.web.defaultHeaders
-        headers['User-Agent'] = ('Mozilla/5.0 (X11; U; Linux i686) '
-                                 'Gecko/20071127 Firefox/2.0.0.11')
-
-        sourceLang = urllib.quote(sourceLang)
-        targetLang = urllib.quote(targetLang)
-
-        text = urllib.quote(text)
-
-        result = utils.web.getUrlFd('http://translate.google.com/translate_a/t'
-                                    '?client=t&hl=en&sl=%s&tl=%s&multires=1'
-                                    '&otf=1&ssel=0&tsel=0&uptl=en&sc=1&text='
-                                    '%s' % (sourceLang, targetLang, text),
-                                    headers).read()
-
-        while ',,' in result:
-            result = result.replace(',,', ',null,')
-        data = json.loads(result)
-
-        try:
-            language = data[2]
-        except:
-            language = 'unknown'
-
-        irc.reply(''.join(x[0] for x in data[0]), language)
-        
-    translate = wrap(translate, ['something', 'to', 'something', 'text'])
-
-=======
->>>>>>> 6f925e5f
     def googleSnarfer(self, irc, msg, match):
         r"^google\s+(.*)$"
         if not self.registryValue('searchSnarfer', msg.args[0]):
@@ -285,7 +244,6 @@
             irc.reply(url.encode('utf-8'), prefixNick=False)
     googleSnarfer = urlSnarfer(googleSnarfer)
 
-<<<<<<< HEAD
     def _googleUrl(self, s):
         s = s.replace('+', '%2B')
         s = s.replace(' ', '+')
@@ -298,73 +256,7 @@
         url = r'http://www.google.com/ig/calculator?hl=en&q=' + s
         return url
 
-    _calcRe1 = re.compile(r'<table.*class="?obcontainer"?[^>]*>(.*?)</table>', re.I)
-    _calcRe2 = re.compile(r'<h\d class="?r"?[^>]*>(?:<b>)?(.*?)(?:</b>)?</h\d>', re.I | re.S)
-    _calcSupRe = re.compile(r'<sup>(.*?)</sup>', re.I)
-    _calcFontRe = re.compile(r'<font size=-2>(.*?)</font>')
-    _calcTimesRe = re.compile(r'&(?:times|#215);')
-    @internationalizeDocstring
-    def calc(self, irc, msg, args, expr):
-        """<expression>
-
-        Uses Google's calculator to calculate the value of <expression>.
-        """
-        urlig = self._googleUrlIG(expr)
-        js = utils.web.getUrl(urlig).decode('utf8')
-        # Convert JavaScript to JSON. Ouch.
-        js = js \
-                .replace('lhs:','"lhs":') \
-                .replace('rhs:','"rhs":') \
-                .replace('error:','"error":') \
-                .replace('icc:','"icc":') \
-                .replace('\\', '\\\\')
-        js = json.loads(js)
-
-        url = self._googleUrl(expr)
-        html = utils.web.getUrl(url).decode('utf8')
-        match = self._calcRe1.search(html)
-        if match is None:
-            match = self._calcRe2.search(html)
-        if match is not None:
-            s = match.group(1)
-            s = self._calcSupRe.sub(r'^(\1)', s)
-            s = self._calcFontRe.sub(r',', s)
-            s = self._calcTimesRe.sub(r'*', s)
-            s = utils.web.htmlToText(s)
-            if ' = ' in s: # Extra check, since the regex seems to fail.
-                irc.reply(s)
-                return
-            elif js['lhs'] and js['rhs']:
-                # Outputs the original result. Might look ugly.
-                irc.reply("%s = %s" % (js['lhs'], js['rhs'],))
-                return
-        irc.reply(_('Google says: Error: %s.') % (js['error'],))
-        irc.reply('Google\'s calculator didn\'t come up with anything.')
-    calc = wrap(calc, ['text'])
-
-    _phoneRe = re.compile(r'Phonebook.*?<font size=-1>(.*?)<a href')
-    @internationalizeDocstring
-    def phonebook(self, irc, msg, args, phonenumber):
-        """<phone number>
-
-        Looks <phone number> up on Google.
-        """
-        url = self._googleUrl(phonenumber)
-        html = utils.web.getUrl(url).decode('utf8')
-        m = self._phoneRe.search(html)
-        if m is not None:
-            s = m.group(1)
-            s = s.replace('<b>', '')
-            s = s.replace('</b>', '')
-            s = utils.web.htmlToText(s)
-            irc.reply(s)
-        else:
-            irc.reply(_('Google\'s phonebook didn\'t come up with anything.'))
-    phonebook = wrap(phonebook, ['text'])
-
-
-=======
->>>>>>> 6f925e5f
+
 Class = Google
 
 
