--- conflicted
+++ resolved
@@ -202,70 +202,9 @@
         if (irc, loweredNick) not in self._whois:
             return
         (replyIrc, replyMsg, d) = self._whois[(irc, loweredNick)]
-<<<<<<< HEAD
-        hostmask = '@'.join(d['311'].args[2:4])
-        user = d['311'].args[-1]
-        if '319' in d:
-            channels = d['319'].args[-1].split()
-            ops = []
-            voices = []
-            normal = []
-            halfops = []
-            for channel in channels:
-                if channel.startswith('@'):
-                    ops.append(channel[1:])
-                elif channel.startswith('%'):
-                    halfops.append(channel[1:])
-                elif channel.startswith('+'):
-                    voices.append(channel[1:])
-                else:
-                    normal.append(channel)
-            L = []
-            if ops:
-                L.append(format(_('is an op on %L'), ops))
-            if halfops:
-                L.append(format(_('is a halfop on %L'), halfops))
-            if voices:
-                L.append(format(_('is voiced on %L'), voices))
-            if normal:
-                if L:
-                    L.append(format(_('is also on %L'), normal))
-                else:
-                    L.append(format(_('is on %L'), normal))
-        else:
-            L = [_('isn\'t on any non-secret channels')]
-        channels = format('%L', L)
-        if '317' in d:
-            idle = utils.timeElapsed(d['317'].args[2])
-            signon = time.strftime(conf.supybot.reply.format.time(),
-                                   time.localtime(float(d['317'].args[3])))
-        else:
-            idle = _('<unknown>')
-            signon = _('<unknown>')
-        if '312' in d:
-            server = d['312'].args[2]
-        else:
-            server = _('<unknown>')
-        if '301' in d:
-            away = format(_('  %s is away: %s.'), nick, d['301'].args[2])
-        else:
-            away = ''
-        if '320' in d:
-            if d['320'].args[2]:
-                identify = _(' identified')
-            else:
-                identify = ''
-        else:
-            identify = ''
-        s = format(_('%s (%s) has been%s on server %s since %s (idle for %s) '
-                   'and %s.%s'),
-                   user, hostmask, identify, server, signon, idle,
-                   channels, away)
-=======
         d['318'] = msg
         s = ircutils.formatWhois(irc, d, caller=replyMsg.nick,
                                  channel=replyMsg.args[0])
->>>>>>> 159c1e7c
         replyIrc.reply(s)
         del self._whois[(irc, loweredNick)]
 
