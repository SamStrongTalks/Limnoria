###
# Copyright (c) 2005, Jeremiah Fincher
# Copyright (c) 2009-2010, James McCoy
# All rights reserved.
#
# Redistribution and use in source and binary forms, with or without
# modification, are permitted provided that the following conditions are met:
#
#   * Redistributions of source code must retain the above copyright notice,
#     this list of conditions, and the following disclaimer.
#   * Redistributions in binary form must reproduce the above copyright notice,
#     this list of conditions, and the following disclaimer in the
#     documentation and/or other materials provided with the distribution.
#   * Neither the name of the author of this software nor the name of
#     contributors to this software may be used to endorse or promote products
#     derived from this software without specific prior written consent.
#
# THIS SOFTWARE IS PROVIDED BY THE COPYRIGHT HOLDERS AND CONTRIBUTORS "AS IS"
# AND ANY EXPRESS OR IMPLIED WARRANTIES, INCLUDING, BUT NOT LIMITED TO, THE
# IMPLIED WARRANTIES OF MERCHANTABILITY AND FITNESS FOR A PARTICULAR PURPOSE
# ARE DISCLAIMED.  IN NO EVENT SHALL THE COPYRIGHT OWNER OR CONTRIBUTORS BE
# LIABLE FOR ANY DIRECT, INDIRECT, INCIDENTAL, SPECIAL, EXEMPLARY, OR
# CONSEQUENTIAL DAMAGES (INCLUDING, BUT NOT LIMITED TO, PROCUREMENT OF
# SUBSTITUTE GOODS OR SERVICES; LOSS OF USE, DATA, OR PROFITS; OR BUSINESS
# INTERRUPTION) HOWEVER CAUSED AND ON ANY THEORY OF LIABILITY, WHETHER IN
# CONTRACT, STRICT LIABILITY, OR TORT (INCLUDING NEGLIGENCE OR OTHERWISE)
# ARISING IN ANY WAY OUT OF THE USE OF THIS SOFTWARE, EVEN IF ADVISED OF THE
# POSSIBILITY OF SUCH DAMAGE.
###

import supybot.conf as conf
import supybot.registry as registry
from supybot.i18n import PluginInternationalization, internationalizeDocstring
_ = PluginInternationalization('ShrinkUrl')

def configure(advanced):
    from supybot.questions import output, expect, anything, something, yn
    conf.registerPlugin('ShrinkUrl', True)
    if yn(_("""This plugin offers a snarfer that will go retrieve a shorter
             version of long URLs that are sent to the channel.  Would you
             like this snarfer to be enabled?"""), default=False):
        conf.supybot.plugins.ShrinkUrl.shrinkSnarfer.setValue(True)

class ShrinkService(registry.OnlySomeStrings):
<<<<<<< HEAD
    """Valid values include 'tiny', 'ur1', and 'x0'."""
    validStrings = ('tiny', 'ur1', 'x0')

class ShrinkCycle(registry.SpaceSeparatedListOfStrings):
    """Valid values include 'ln', 'tiny', 'ur1', and 'x0'."""
=======
    """Valid values include 'tiny', 'goo', 'ur1', and 'x0'."""
    validStrings = ('tiny', 'goo', 'ur1', 'x0')

class ShrinkCycle(registry.SpaceSeparatedListOfStrings):
    """Valid values include 'ln', 'tiny', 'goo', 'ur1', and 'x0'."""
>>>>>>> 159c1e7c
    Value = ShrinkService

    def __init__(self, *args, **kwargs):
        super(ShrinkCycle, self).__init__(*args, **kwargs)
        self.lastIndex = -1

    def setValue(self, v):
        super(self.__class__, self).setValue(v)
        self.lastIndex = -1

    def getService(self):
        L = self()
        if L:
            self.lastIndex = (self.lastIndex + 1) % len(L)
            return L[self.lastIndex]
        raise ValueError('No services have been configured for rotation.  ' \
                'See conf.supybot.plugins.ShrinkUrl.serviceRotation.')

ShrinkUrl = conf.registerPlugin('ShrinkUrl')
conf.registerChannelValue(ShrinkUrl, 'shrinkSnarfer',
    registry.Boolean(False, _("""Determines whether the
    shrink snarfer is enabled.  This snarfer will watch for URLs in the
    channel, and if they're sufficiently long (as determined by
    supybot.plugins.ShrinkUrl.minimumLength) it will post a
<<<<<<< HEAD
    smaller URL from tinyurl.com, as denoted in
    supybot.plugins.ShrinkUrl.default.""")))
=======
    smaller URL from the service denoted in
    supybot.plugins.ShrinkUrl.default."""))
>>>>>>> 159c1e7c
conf.registerChannelValue(ShrinkUrl.shrinkSnarfer, 'showDomain',
    registry.Boolean(True, _("""Determines whether the snarfer will show the
    domain of the URL being snarfed along with the shrunken URL.""")))
conf.registerChannelValue(ShrinkUrl, 'minimumLength',
    registry.PositiveInteger(48, _("""The minimum length a URL must be before
    the bot will shrink it.""")))
conf.registerChannelValue(ShrinkUrl, 'nonSnarfingRegexp',
    registry.Regexp(None, _("""Determines what URLs are to be snarfed; URLs
    matching the regexp given will not be snarfed.  Give the empty string if
    you have no URLs that you'd like to exclude from being snarfed.""")))
conf.registerChannelValue(ShrinkUrl, 'outFilter',
    registry.Boolean(False, _("""Determines whether the bot will shrink the
    URLs of outgoing messages if those URLs are longer than
    supybot.plugins.ShrinkUrl.minimumLength.""")))
conf.registerChannelValue(ShrinkUrl, 'default',
<<<<<<< HEAD
    ShrinkService('x0', _("""Determines what website the bot will use when
    shrinking a URL.""")))
=======
    ShrinkService('x0', """Determines what website the bot will use when
    shrinking a URL."""))
>>>>>>> 159c1e7c
conf.registerGlobalValue(ShrinkUrl, 'bold',
    registry.Boolean(True, _("""Determines whether this plugin will bold
    certain portions of its replies.""")))
conf.registerChannelValue(ShrinkUrl, 'serviceRotation',
    ShrinkCycle([], _("""If set to a non-empty value, specifies the list of
    services to rotate through for the shrinkSnarfer and outFilter.""")))

# vim:set shiftwidth=4 softtabstop=4 expandtab textwidth=79:<|MERGE_RESOLUTION|>--- conflicted
+++ resolved
@@ -42,19 +42,11 @@
         conf.supybot.plugins.ShrinkUrl.shrinkSnarfer.setValue(True)
 
 class ShrinkService(registry.OnlySomeStrings):
-<<<<<<< HEAD
     """Valid values include 'tiny', 'ur1', and 'x0'."""
     validStrings = ('tiny', 'ur1', 'x0')
 
 class ShrinkCycle(registry.SpaceSeparatedListOfStrings):
     """Valid values include 'ln', 'tiny', 'ur1', and 'x0'."""
-=======
-    """Valid values include 'tiny', 'goo', 'ur1', and 'x0'."""
-    validStrings = ('tiny', 'goo', 'ur1', 'x0')
-
-class ShrinkCycle(registry.SpaceSeparatedListOfStrings):
-    """Valid values include 'ln', 'tiny', 'goo', 'ur1', and 'x0'."""
->>>>>>> 159c1e7c
     Value = ShrinkService
 
     def __init__(self, *args, **kwargs):
@@ -79,13 +71,8 @@
     shrink snarfer is enabled.  This snarfer will watch for URLs in the
     channel, and if they're sufficiently long (as determined by
     supybot.plugins.ShrinkUrl.minimumLength) it will post a
-<<<<<<< HEAD
-    smaller URL from tinyurl.com, as denoted in
+    smaller URL from the service as denoted in
     supybot.plugins.ShrinkUrl.default.""")))
-=======
-    smaller URL from the service denoted in
-    supybot.plugins.ShrinkUrl.default."""))
->>>>>>> 159c1e7c
 conf.registerChannelValue(ShrinkUrl.shrinkSnarfer, 'showDomain',
     registry.Boolean(True, _("""Determines whether the snarfer will show the
     domain of the URL being snarfed along with the shrunken URL.""")))
@@ -101,13 +88,8 @@
     URLs of outgoing messages if those URLs are longer than
     supybot.plugins.ShrinkUrl.minimumLength.""")))
 conf.registerChannelValue(ShrinkUrl, 'default',
-<<<<<<< HEAD
     ShrinkService('x0', _("""Determines what website the bot will use when
     shrinking a URL.""")))
-=======
-    ShrinkService('x0', """Determines what website the bot will use when
-    shrinking a URL."""))
->>>>>>> 159c1e7c
 conf.registerGlobalValue(ShrinkUrl, 'bold',
     registry.Boolean(True, _("""Determines whether this plugin will bold
     certain portions of its replies.""")))
