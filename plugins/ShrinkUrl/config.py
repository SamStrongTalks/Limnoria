###
# Copyright (c) 2005, Jeremiah Fincher
<<<<<<< HEAD
# Copyright (c) 2009-2010, James Vega
=======
# Copyright (c) 2009-2010, James McCoy
>>>>>>> 6f925e5f
# All rights reserved.
#
# Redistribution and use in source and binary forms, with or without
# modification, are permitted provided that the following conditions are met:
#
#   * Redistributions of source code must retain the above copyright notice,
#     this list of conditions, and the following disclaimer.
#   * Redistributions in binary form must reproduce the above copyright notice,
#     this list of conditions, and the following disclaimer in the
#     documentation and/or other materials provided with the distribution.
#   * Neither the name of the author of this software nor the name of
#     contributors to this software may be used to endorse or promote products
#     derived from this software without specific prior written consent.
#
# THIS SOFTWARE IS PROVIDED BY THE COPYRIGHT HOLDERS AND CONTRIBUTORS "AS IS"
# AND ANY EXPRESS OR IMPLIED WARRANTIES, INCLUDING, BUT NOT LIMITED TO, THE
# IMPLIED WARRANTIES OF MERCHANTABILITY AND FITNESS FOR A PARTICULAR PURPOSE
# ARE DISCLAIMED.  IN NO EVENT SHALL THE COPYRIGHT OWNER OR CONTRIBUTORS BE
# LIABLE FOR ANY DIRECT, INDIRECT, INCIDENTAL, SPECIAL, EXEMPLARY, OR
# CONSEQUENTIAL DAMAGES (INCLUDING, BUT NOT LIMITED TO, PROCUREMENT OF
# SUBSTITUTE GOODS OR SERVICES; LOSS OF USE, DATA, OR PROFITS; OR BUSINESS
# INTERRUPTION) HOWEVER CAUSED AND ON ANY THEORY OF LIABILITY, WHETHER IN
# CONTRACT, STRICT LIABILITY, OR TORT (INCLUDING NEGLIGENCE OR OTHERWISE)
# ARISING IN ANY WAY OUT OF THE USE OF THIS SOFTWARE, EVEN IF ADVISED OF THE
# POSSIBILITY OF SUCH DAMAGE.
###

import supybot.conf as conf
import supybot.registry as registry
from supybot.i18n import PluginInternationalization, internationalizeDocstring
_ = PluginInternationalization('ShrinkUrl')

def configure(advanced):
    from supybot.questions import output, expect, anything, something, yn
    conf.registerPlugin('ShrinkUrl', True)
    if yn(_("""This plugin offers a snarfer that will go retrieve a shorter
             version of long URLs that are sent to the channel.  Would you
             like this snarfer to be enabled?"""), default=False):
        conf.supybot.plugins.ShrinkUrl.shrinkSnarfer.setValue(True)

class ShrinkService(registry.OnlySomeStrings):
<<<<<<< HEAD
    """Valid values include 'ln', 'tiny', 'xrl', 'goo', and 'x0'."""
    validStrings = ('ln', 'tiny', 'xrl', 'goo', 'ur1', 'x0')

class ShrinkCycle(registry.SpaceSeparatedListOfStrings):
    """Valid values include 'ln', 'tiny', 'xrl', 'goo', 'ur1', and 'x0'."""
=======
    """Valid values include 'ln', 'tiny', 'xrl', and 'x0'."""
    validStrings = ('ln', 'tiny', 'xrl', 'x0')

class ShrinkCycle(registry.SpaceSeparatedListOfStrings):
    """Valid values include 'ln', 'tiny', 'xrl', and 'x0'."""
>>>>>>> 6f925e5f
    Value = ShrinkService

    def __init__(self, *args, **kwargs):
        super(ShrinkCycle, self).__init__(*args, **kwargs)
        self.lastIndex = -1

    def setValue(self, v):
        super(ShrinkCycle, self).setValue(v)
        self.lastIndex = -1

    def getService(self):
        L = self()
        if L:
            self.lastIndex = (self.lastIndex + 1) % len(L)
            return L[self.lastIndex]
        raise ValueError, \
                'No services have been configured for rotation.  ' \
                'See conf.supybot.plugins.ShrinkUrl.serviceRotation.'

ShrinkUrl = conf.registerPlugin('ShrinkUrl')
conf.registerChannelValue(ShrinkUrl, 'shrinkSnarfer',
    registry.Boolean(False, _("""Determines whether the
    shrink snarfer is enabled.  This snarfer will watch for URLs in the
    channel, and if they're sufficiently long (as determined by
    supybot.plugins.ShrinkUrl.minimumLength) it will post a
    smaller URL from either ln-s.net or tinyurl.com, as denoted in
    supybot.plugins.ShrinkUrl.default.""")))
conf.registerChannelValue(ShrinkUrl.shrinkSnarfer, 'showDomain',
    registry.Boolean(True, _("""Determines whether the snarfer will show the
    domain of the URL being snarfed along with the shrunken URL.""")))
conf.registerChannelValue(ShrinkUrl, 'minimumLength',
    registry.PositiveInteger(48, _("""The minimum length a URL must be before
    the bot will shrink it.""")))
conf.registerChannelValue(ShrinkUrl, 'nonSnarfingRegexp',
    registry.Regexp(None, _("""Determines what URLs are to be snarfed; URLs
    matching the regexp given will not be snarfed.  Give the empty string if
    you have no URLs that you'd like to exclude from being snarfed.""")))
conf.registerChannelValue(ShrinkUrl, 'outFilter',
    registry.Boolean(False, _("""Determines whether the bot will shrink the
    URLs of outgoing messages if those URLs are longer than
    supybot.plugins.ShrinkUrl.minimumLength.""")))
conf.registerChannelValue(ShrinkUrl, 'default',
    ShrinkService('ln', _("""Determines what website the bot will use when
    shrinking a URL.""")))
conf.registerGlobalValue(ShrinkUrl, 'bold',
<<<<<<< HEAD
    registry.Boolean(True, _("""Determines whether this plugin will bold
    certain portions of its replies.""")))
conf.registerChannelValue(ShrinkUrl, 'serviceRotation',
    ShrinkCycle([], _("""If set to a non-empty value, specifies the list of
    services to rotate through for the shrinkSnarfer and outFilter.""")))
=======
    registry.Boolean(True, """Determines whether this plugin will bold certain
    portions of its replies."""))
conf.registerChannelValue(ShrinkUrl, 'serviceRotation',
    ShrinkCycle([], """If set to a non-empty value, specifies the list of
    services to rotate through for the shrinkSnarfer and outFilter."""))
>>>>>>> 6f925e5f

# vim:set shiftwidth=4 softtabstop=4 expandtab textwidth=79:<|MERGE_RESOLUTION|>--- conflicted
+++ resolved
@@ -1,10 +1,6 @@
 ###
 # Copyright (c) 2005, Jeremiah Fincher
-<<<<<<< HEAD
-# Copyright (c) 2009-2010, James Vega
-=======
 # Copyright (c) 2009-2010, James McCoy
->>>>>>> 6f925e5f
 # All rights reserved.
 #
 # Redistribution and use in source and binary forms, with or without
@@ -46,19 +42,11 @@
         conf.supybot.plugins.ShrinkUrl.shrinkSnarfer.setValue(True)
 
 class ShrinkService(registry.OnlySomeStrings):
-<<<<<<< HEAD
     """Valid values include 'ln', 'tiny', 'xrl', 'goo', and 'x0'."""
     validStrings = ('ln', 'tiny', 'xrl', 'goo', 'ur1', 'x0')
 
 class ShrinkCycle(registry.SpaceSeparatedListOfStrings):
     """Valid values include 'ln', 'tiny', 'xrl', 'goo', 'ur1', and 'x0'."""
-=======
-    """Valid values include 'ln', 'tiny', 'xrl', and 'x0'."""
-    validStrings = ('ln', 'tiny', 'xrl', 'x0')
-
-class ShrinkCycle(registry.SpaceSeparatedListOfStrings):
-    """Valid values include 'ln', 'tiny', 'xrl', and 'x0'."""
->>>>>>> 6f925e5f
     Value = ShrinkService
 
     def __init__(self, *args, **kwargs):
@@ -104,18 +92,10 @@
     ShrinkService('ln', _("""Determines what website the bot will use when
     shrinking a URL.""")))
 conf.registerGlobalValue(ShrinkUrl, 'bold',
-<<<<<<< HEAD
     registry.Boolean(True, _("""Determines whether this plugin will bold
     certain portions of its replies.""")))
 conf.registerChannelValue(ShrinkUrl, 'serviceRotation',
     ShrinkCycle([], _("""If set to a non-empty value, specifies the list of
     services to rotate through for the shrinkSnarfer and outFilter.""")))
-=======
-    registry.Boolean(True, """Determines whether this plugin will bold certain
-    portions of its replies."""))
-conf.registerChannelValue(ShrinkUrl, 'serviceRotation',
-    ShrinkCycle([], """If set to a non-empty value, specifies the list of
-    services to rotate through for the shrinkSnarfer and outFilter."""))
->>>>>>> 6f925e5f
 
 # vim:set shiftwidth=4 softtabstop=4 expandtab textwidth=79: