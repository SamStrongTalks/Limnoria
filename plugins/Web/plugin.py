###
# Copyright (c) 2005, Jeremiah Fincher
# Copyright (c) 2009, James Vega
# All rights reserved.
#
# Redistribution and use in source and binary forms, with or without
# modification, are permitted provided that the following conditions are met:
#
#   * Redistributions of source code must retain the above copyright notice,
#     this list of conditions, and the following disclaimer.
#   * Redistributions in binary form must reproduce the above copyright notice,
#     this list of conditions, and the following disclaimer in the
#     documentation and/or other materials provided with the distribution.
#   * Neither the name of the author of this software nor the name of
#     contributors to this software may be used to endorse or promote products
#     derived from this software without specific prior written consent.
#
# THIS SOFTWARE IS PROVIDED BY THE COPYRIGHT HOLDERS AND CONTRIBUTORS "AS IS"
# AND ANY EXPRESS OR IMPLIED WARRANTIES, INCLUDING, BUT NOT LIMITED TO, THE
# IMPLIED WARRANTIES OF MERCHANTABILITY AND FITNESS FOR A PARTICULAR PURPOSE
# ARE DISCLAIMED.  IN NO EVENT SHALL THE COPYRIGHT OWNER OR CONTRIBUTORS BE
# LIABLE FOR ANY DIRECT, INDIRECT, INCIDENTAL, SPECIAL, EXEMPLARY, OR
# CONSEQUENTIAL DAMAGES (INCLUDING, BUT NOT LIMITED TO, PROCUREMENT OF
# SUBSTITUTE GOODS OR SERVICES; LOSS OF USE, DATA, OR PROFITS; OR BUSINESS
# INTERRUPTION) HOWEVER CAUSED AND ON ANY THEORY OF LIABILITY, WHETHER IN
# CONTRACT, STRICT LIABILITY, OR TORT (INCLUDING NEGLIGENCE OR OTHERWISE)
# ARISING IN ANY WAY OUT OF THE USE OF THIS SOFTWARE, EVEN IF ADVISED OF THE
# POSSIBILITY OF SUCH DAMAGE.
###

import re
import HTMLParser
import htmlentitydefs

import supybot.conf as conf
import supybot.utils as utils
from supybot.commands import *
import supybot.plugins as plugins
import supybot.ircutils as ircutils
import supybot.callbacks as callbacks
from supybot.i18n import PluginInternationalization, internationalizeDocstring
_ = PluginInternationalization('Web')

class Title(HTMLParser.HTMLParser):
    entitydefs = htmlentitydefs.entitydefs.copy()
    entitydefs['nbsp'] = ' '
    entitydefs['apos'] = '\''
    def __init__(self):
        self.inTitle = False
        self.title = ''
        HTMLParser.HTMLParser.__init__(self)

    def handle_starttag(self, tag, attrs):
        if tag == 'title':
            self.inTitle = True

    def handle_endtag(self, tag):
        if tag == 'title':
            self.inTitle = False

    def handle_data(self, data):
        if self.inTitle:
            self.title += data

    def handle_entityref(self, name):
        if self.inTitle:
            if name in self.entitydefs:
                self.title += self.entitydefs[name]

class Web(callbacks.PluginRegexp):
    """Add the help for "@help Web" here."""
    threaded = True
    regexps = ['titleSnarfer']
    def callCommand(self, command, irc, msg, *args, **kwargs):
        try:
            super(Web, self).callCommand(command, irc, msg, *args, **kwargs)
        except utils.web.Error, e:
            irc.reply(str(e))

    def titleSnarfer(self, irc, msg, match):
        channel = msg.args[0]
        if not irc.isChannel(channel):
            return
        if callbacks.addressed(irc.nick, msg):
            return
        if self.registryValue('titleSnarfer', channel):
            url = match.group(0)
            r = self.registryValue('nonSnarfingRegexp', channel)
            if r and r.search(url):
                self.log.debug('Not titleSnarfing %q.', url)
                return
            try:
                size = conf.supybot.protocols.http.peekSize()
                text = utils.web.getUrl(url, size=size) \
                        .decode('utf8')
            except utils.web.Error, e:
                self.log.info('Couldn\'t snarf title of %u: %s.', url, e)
                return
            parser = Title()
            try:
                parser.feed(text)
            except HTMLParser.HTMLParseError:
                self.log.debug('Encountered a problem parsing %u.  Title may '
                               'already be set, though', url)
            if parser.title:
                domain = utils.web.getDomain(url)
                title = utils.web.htmlToText(parser.title.strip())
                s = format(_('Title: %s (at %s)'), title, domain)
                irc.reply(s, prefixNick=False)
    titleSnarfer = urlSnarfer(titleSnarfer)
    titleSnarfer.__doc__ = utils.web._httpUrlRe

    @internationalizeDocstring
    def headers(self, irc, msg, args, url):
        """<url>

        Returns the HTTP headers of <url>.  Only HTTP urls are valid, of
        course.
        """
        fd = utils.web.getUrlFd(url)
        try:
            s = ', '.join([format(_('%s: %s'), k, v)
                           for (k, v) in fd.headers.items()])
            irc.reply(s)
        finally:
            fd.close()
    headers = wrap(headers, ['httpUrl'])

    _doctypeRe = re.compile(r'(<!DOCTYPE[^>]+>)', re.M)
    @internationalizeDocstring
    def doctype(self, irc, msg, args, url):
        """<url>

        Returns the DOCTYPE string of <url>.  Only HTTP urls are valid, of
        course.
        """
        size = conf.supybot.protocols.http.peekSize()
        s = utils.web.getUrl(url, size=size) \
                        .decode('utf8')
        m = self._doctypeRe.search(s)
        if m:
            s = utils.str.normalizeWhitespace(m.group(0))
            irc.reply(s)
        else:
            irc.reply(_('That URL has no specified doctype.'))
    doctype = wrap(doctype, ['httpUrl'])

    @internationalizeDocstring
    def size(self, irc, msg, args, url):
        """<url>

        Returns the Content-Length header of <url>.  Only HTTP urls are valid,
        of course.
        """
        fd = utils.web.getUrlFd(url)
        try:
            try:
                size = fd.headers['Content-Length']
                irc.reply(format(_('%u is %S long.'), url, int(size)))
            except KeyError:
                size = conf.supybot.protocols.http.peekSize()
                s = fd.read(size)
                if len(s) != size:
                    irc.reply(format(_('%u is %S long.'), url, len(s)))
                else:
                    irc.reply(format(_('The server didn\'t tell me how long %u '
                                     'is but it\'s longer than %S.'),
                                     url, size))
        finally:
            fd.close()
    size = wrap(size, ['httpUrl'])

    @internationalizeDocstring
    def title(self, irc, msg, args, url):
        """<url>

        Returns the HTML <title>...</title> of a URL.
        """
        size = conf.supybot.protocols.http.peekSize()
        text = utils.web.getUrl(url, size=size) \
                        .decode('utf8')
        parser = Title()
        try:
            parser.feed(text)
        except HTMLParser.HTMLParseError:
            self.log.debug('Encountered a problem parsing %u.  Title may '
                           'already be set, though', url)
        if parser.title:
            irc.reply(utils.web.htmlToText(parser.title.strip()))
        elif len(text) < size:
            irc.reply(_('That URL appears to have no HTML title.'))
        else:
            irc.reply(format(_('That URL appears to have no HTML title '
                             'within the first %S.'), size))
    title = wrap(title, ['httpUrl'])

    _netcraftre = re.compile(r'td align="left">\s+<a[^>]+>(.*?)<a href',
                             re.S | re.I)
    @internationalizeDocstring
    def netcraft(self, irc, msg, args, hostname):
        """<hostname|ip>

        Returns Netcraft.com's determination of what operating system and
        webserver is running on the host given.
        """
        url = 'http://uptime.netcraft.com/up/graph/?host=' + hostname
        html = utils.web.getUrl(url) \
                        .decode('utf8')
        m = self._netcraftre.search(html)
        if m:
            html = m.group(1)
            s = utils.web.htmlToText(html, tagReplace='').strip()
            s = s.rstrip('-').strip()
            irc.reply(s) # Snip off "the site"
        elif 'We could not get any results' in html:
            irc.reply(_('No results found for %s.') % hostname)
        else:
            irc.error(_('The format of page the was odd.'))
    netcraft = wrap(netcraft, ['text'])

    @internationalizeDocstring
    def urlquote(self, irc, msg, args, text):
        """<text>

        Returns the URL quoted form of the text.
        """
        irc.reply(utils.web.urlquote(text))
    urlquote = wrap(urlquote, ['text'])

    @internationalizeDocstring
    def urlunquote(self, irc, msg, args, text):
        """<text>

        Returns the text un-URL quoted.
        """
        s = utils.web.urlunquote(text)
        irc.reply(s)
    urlunquote = wrap(urlunquote, ['text'])

    @internationalizeDocstring
    def fetch(self, irc, msg, args, url):
        """<url>

        Returns the contents of <url>, or as much as is configured in
        supybot.plugins.Web.fetch.maximum.  If that configuration variable is
        set to 0, this command will be effectively disabled.
        """
        max = self.registryValue('fetch.maximum')
        if not max:
            irc.error(_('This command is disabled '
                      '(supybot.plugins.Web.fetch.maximum is set to 0).'),
                      Raise=True)
<<<<<<< HEAD
        fd = utils.web.getUrlFd(url)
        irc.reply(fd.read(max).decode('utf8', errors='replace'))
=======
        fd = utils.web.getUrlFd(url) \
                        .decode('utf8')
        irc.reply(fd.read(max))
>>>>>>> 841dc719
    fetch = wrap(fetch, ['url'])

Class = Web

# vim:set shiftwidth=4 softtabstop=4 expandtab textwidth=79:<|MERGE_RESOLUTION|>--- conflicted
+++ resolved
@@ -250,14 +250,9 @@
             irc.error(_('This command is disabled '
                       '(supybot.plugins.Web.fetch.maximum is set to 0).'),
                       Raise=True)
-<<<<<<< HEAD
-        fd = utils.web.getUrlFd(url)
-        irc.reply(fd.read(max).decode('utf8', errors='replace'))
-=======
         fd = utils.web.getUrlFd(url) \
                         .decode('utf8')
         irc.reply(fd.read(max))
->>>>>>> 841dc719
     fetch = wrap(fetch, ['url'])
 
 Class = Web
