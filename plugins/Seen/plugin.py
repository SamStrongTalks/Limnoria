--- conflicted
+++ resolved
@@ -314,10 +314,7 @@
         self._user(irc, channel, user)
     user = wrap(user, ['channel', 'otherUser'])
 
-<<<<<<< HEAD
-    @internationalizeDocstring
-=======
->>>>>>> 6f925e5f
+    @internationalizeDocstring
     def since(self, irc, msg, args, channel,  nick):
         """[<channel>] <nick>
 
@@ -325,7 +322,6 @@
         """
         if nick is None:
             nick = msg.nick
-<<<<<<< HEAD
         if channel not in irc.state.channels:
             irc.error(_('I am not in %s.') % channel)
             return
@@ -335,11 +331,6 @@
             return
         if nick is None:
             nick = msg.nick
-=======
-        if nick not in irc.state.channels[channel].users:
-            irc.error(format('You must be in %s to use this command.', channel))
-            return
->>>>>>> 6f925e5f
         end = None # By default, up until the most recent message.
         for (i, m) in utils.seq.renumerate(irc.state.history):
             if end is None and m.command == 'JOIN' and \
@@ -358,13 +349,8 @@
                  ircutils.strEqual(m.args[0], channel):
                 break
         else: # I never use this; it only kicks in when the for loop exited normally.
-<<<<<<< HEAD
             irc.error(format(_('I couldn\'t find in my history of %s messages '
                              'where %r last left the %s'),
-=======
-            irc.error(format('I couldn\'t find in my history of %s messages '
-                             'where %r last left the %s',
->>>>>>> 6f925e5f
                              len(irc.state.history), nick, channel))
             return
         msgs = [m for m in irc.state.history[i:end]
@@ -372,13 +358,8 @@
         if msgs:
             irc.reply(format('%L', map(ircmsgs.prettyPrint, msgs)))
         else:
-<<<<<<< HEAD
             irc.reply(format(_('Either %s didn\'t leave, '
                              'or no messages were sent while %s was gone.'), nick, nick))
-=======
-            irc.reply(format('Either %s didn\'t leave, '
-                             'or no messages were sent while %s was gone.', nick, nick))
->>>>>>> 6f925e5f
     since = wrap(since, ['channel', additional('nick')])
 
 Class = Seen
