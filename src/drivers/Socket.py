--- conflicted
+++ resolved
@@ -74,7 +74,6 @@
         self.writeCheckTime = None
         self.nextReconnectTime = None
         self.resetDelay()
-<<<<<<< HEAD
         if self.networkGroup.get('ssl').value and not globals().has_key('ssl'):
             drivers.log.error('The Socket driver can not connect to SSL '
                               'servers for your Python version.  Try the '
@@ -82,9 +81,6 @@
                               'version that supports SSL (2.6 and greater).')
         else:
             self.connect()
-=======
-        self.connect()
->>>>>>> ca23cbb7
 
     def getDelay(self):
         ret = self.currentDelay
@@ -157,11 +153,7 @@
                     self.irc.feedMsg(msg)
         except socket.timeout:
             pass
-<<<<<<< HEAD
         except SSLError, e:
-=======
-        except ssl.SSLError, e:
->>>>>>> ca23cbb7
             if e.args[0] == 'The read operation timed out':
                 pass
             else:
