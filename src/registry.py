###
# Copyright (c) 2004-2005, Jeremiah Fincher
# Copyright (c) 2009-2010, James McCoy
# All rights reserved.
#
# Redistribution and use in source and binary forms, with or without
# modification, are permitted provided that the following conditions are met:
#
#   * Redistributions of source code must retain the above copyright notice,
#     this list of conditions, and the following disclaimer.
#   * Redistributions in binary form must reproduce the above copyright notice,
#     this list of conditions, and the following disclaimer in the
#     documentation and/or other materials provided with the distribution.
#   * Neither the name of the author of this software nor the name of
#     contributors to this software may be used to endorse or promote products
#     derived from this software without specific prior written consent.
#
# THIS SOFTWARE IS PROVIDED BY THE COPYRIGHT HOLDERS AND CONTRIBUTORS "AS IS"
# AND ANY EXPRESS OR IMPLIED WARRANTIES, INCLUDING, BUT NOT LIMITED TO, THE
# IMPLIED WARRANTIES OF MERCHANTABILITY AND FITNESS FOR A PARTICULAR PURPOSE
# ARE DISCLAIMED.  IN NO EVENT SHALL THE COPYRIGHT OWNER OR CONTRIBUTORS BE
# LIABLE FOR ANY DIRECT, INDIRECT, INCIDENTAL, SPECIAL, EXEMPLARY, OR
# CONSEQUENTIAL DAMAGES (INCLUDING, BUT NOT LIMITED TO, PROCUREMENT OF
# SUBSTITUTE GOODS OR SERVICES; LOSS OF USE, DATA, OR PROFITS; OR BUSINESS
# INTERRUPTION) HOWEVER CAUSED AND ON ANY THEORY OF LIABILITY, WHETHER IN
# CONTRACT, STRICT LIABILITY, OR TORT (INCLUDING NEGLIGENCE OR OTHERWISE)
# ARISING IN ANY WAY OUT OF THE USE OF THIS SOFTWARE, EVEN IF ADVISED OF THE
# POSSIBILITY OF SUCH DAMAGE.
###

import re
import os
import sys
import time
import json
import codecs
import string
import textwrap

import supybot.utils as utils
import supybot.i18n as i18n

_ = i18n.PluginInternationalization()

def error(s):
   """Replace me with something better from another module!"""
   print '***', s

def exception(s):
    """Ditto!"""
    print '***', s, 'A bad exception.'

class RegistryException(Exception):
    pass

class InvalidRegistryFile(RegistryException):
    pass

class InvalidRegistryName(RegistryException):
    pass

class InvalidRegistryValue(RegistryException):
    pass

class NonExistentRegistryEntry(RegistryException, AttributeError):
    # If we use hasattr() on a configuration group/value, Python 3 calls
    # __getattr__ and looks for an AttributeError, so __getattr__ has to
    # raise an AttributeError if a registry entry does not exist.
    pass

ENCODING = 'string_escape' if sys.version_info[0] < 3 else 'unicode_escape'
decoder = codecs.getdecoder(ENCODING)
encoder = codecs.getencoder(ENCODING)

_cache = utils.InsensitivePreservingDict()
_lastModified = 0
def open_registry(filename, clear=False):
    """Initializes the module by loading the registry file into memory."""
    global _lastModified
    if clear:
        _cache.clear()
    _fd = open(filename)
    fd = utils.file.nonCommentNonEmptyLines(_fd)
    acc = ''
    slashEnd = re.compile(r'\\*$')
    for line in fd:
        line = line.rstrip('\r\n')
        # XXX There should be some way to determine whether or not we're
        #     starting a new variable or not.  As it is, if there's a backslash
        #     at the end of every line in a variable, it won't be read, and
        #     worse, the error will pass silently.
        #
        # If the line ends in an odd number of backslashes, then there is a
        # line-continutation.
        m = slashEnd.search(line)
        if m and len(m.group(0)) % 2:
            acc += line[:-1]
            continue
        else:
            acc += line
        try:
            (key, value) = re.split(r'(?<!\\):', acc, 1)
            key = key.strip()
            value = value.strip()
            value = decoder(value)[0]
            acc = ''
        except ValueError:
            raise InvalidRegistryFile, 'Error unpacking line %r' % acc
        _cache[key] = value
    _lastModified = time.time()
    _fd.close()

def close(registry, filename, private=True):
    first = True
    fd = utils.file.AtomicFile(filename)
    for (name, value) in registry.getValues(getChildren=True):
        help = value.help()
        if help:
            lines = textwrap.wrap(value._help)
            for (i, line) in enumerate(lines):
                lines[i] = '# %s\n' % line
            lines.insert(0, '###\n')
            if first:
                first = False
            else:
                lines.insert(0, '\n')
            if hasattr(value, 'value'):
                if value._showDefault:
                    lines.append('#\n')
                    try:
                        x = value.__class__(value._default, value._help)
                    except Exception, e:
                        exception('Exception instantiating default for %s:' %
                                  value._name)
                    try:
                        lines.append('# Default value: %s\n' % x)
                    except Exception, e:
                        exception('Exception printing default value of %s:' %
                                  value._name)
            lines.append('###\n')
            fd.writelines(lines)
        if hasattr(value, 'value'): # This lets us print help for non-values.
            try:
                if private or not value._private:
                    s = value.serialize()
                else:
                    s = 'CENSORED'
                fd.write('%s: %s\n' % (name, s))
            except Exception, e:
                exception('Exception printing value:')
    fd.close()

def isValidRegistryName(name):
    # Now we can have . and : in names.  I'm still gonna call shenanigans on
    # anyone who tries to have spaces (though technically I can't see any
    # reason why it wouldn't work).  We also reserve all names starting with
    # underscores for internal use.
    return len(name.split()) == 1 and not name.startswith('_')

def escape(name):
    name = encoder(name)[0].decode()
    name = name.replace(':', '\\:')
    name = name.replace('.', '\\.')
    return name

def unescape(name):
    name = name.replace('\\.', '.')
    name = name.replace('\\:', ':')
    name = decoder(name.encode())[0]
    return name

_splitRe = re.compile(r'(?<!\\)\.')
def split(name):
    return map(unescape, _splitRe.split(name))

def join(names):
    return '.'.join(map(escape, names))

class Group(object):
    """A group; it doesn't hold a value unless handled by a subclass."""
    def __init__(self, help='', supplyDefault=False,
                 orderAlphabetically=False, private=False):
        self._help = utils.str.normalizeWhitespace(help)
        self._name = 'unset'
        self._added = []
        self._children = utils.InsensitivePreservingDict()
        self._lastModified = 0
        self._private = private
        self._supplyDefault = supplyDefault
        self._orderAlphabetically = orderAlphabetically
        OriginalClass = self.__class__
        class X(OriginalClass):
            """This class exists to differentiate those values that have
            been changed from their default from those that haven't."""
            def set(self, *args):
                self.__class__ = OriginalClass
                self.set(*args)
            def setValue(self, *args):
                self.__class__ = OriginalClass
                self.setValue(*args)
        self.X = X

    def __call__(self):
        raise ValueError, 'Groups have no value.'

    def __nonExistentEntry(self, attr):
        s = '%s is not a valid entry in %s' % (attr, self._name)
        raise NonExistentRegistryEntry, s

    def __makeChild(self, attr, s):
        v = self.__class__(self._default, self._help)
        v.set(s)
        v.__class__ = self.X
        v._supplyDefault = False
        v._help = '' # Clear this so it doesn't print a bazillion times.
        self.register(attr, v)
        return v

    def __getattr__(self, attr):
        if attr in self._children:
            return self._children[attr]
        elif self._supplyDefault:
            return self.__makeChild(attr, str(self))
        else:
            self.__nonExistentEntry(attr)

    def help(self):
        return i18n.PluginInternationalization().__call__(self._help)

    def get(self, attr):
        # Not getattr(self, attr) because some nodes might have groups that
        # are named the same as their methods.
        return self.__getattr__(attr)

    def setName(self, name):
        #print '***', name
        self._name = name
        if name in _cache and self._lastModified < _lastModified:
            #print '***>', _cache[name]
            self.set(_cache[name])
        if self._supplyDefault:
            for (k, v) in _cache.iteritems():
                if k.startswith(self._name):
                    rest = k[len(self._name)+1:] # +1 is for .
                    parts = split(rest)
                    if len(parts) == 1 and parts[0] == name:
                        try:
                            self.__makeChild(name, v)
                        except InvalidRegistryValue:
                            # It's probably supposed to be registered later.
                            pass

    def register(self, name, node=None):
        if not isValidRegistryName(name):
            raise InvalidRegistryName, name
        if node is None:
            node = Group()
        # We tried in any number of horrible ways to make it so that
        # re-registering something would work.  It doesn't, plain and simple.
        # For the longest time, we had an "Is this right?" comment here, but
        # from experience, we now know that it most definitely *is* right.
        if name not in self._children:
            self._children[name] = node
            self._added.append(name)
            names = split(self._name)
            names.append(name)
            fullname = join(names)
            node.setName(fullname)
        else:
            # We do this in order to reload the help, if it changed.
            if node._help != '' and node._help != self._children[name]._help:
                self._children[name]._help = node._help
            # We do this so the return value from here is at least useful;
            # otherwise, we're just returning a useless, unattached node
            # that's simply a waste of space.
            node = self._children[name]
        return node

    def unregister(self, name):
        try:
            node = self._children[name]
            del self._children[name]
            # We do this because we need to remove case-insensitively.
            name = name.lower()
            for elt in reversed(self._added):
                if elt.lower() == name:
                    self._added.remove(elt)
            if node._name in _cache:
                del _cache[node._name]
            return node
        except KeyError:
            self.__nonExistentEntry(name)

    def rename(self, old, new):
        node = self.unregister(old)
        self.register(new, node)

    def getValues(self, getChildren=False, fullNames=True):
        L = []
        if self._orderAlphabetically:
            self._added.sort()
        for name in self._added:
            node = self._children[name]
            if hasattr(node, 'value') or hasattr(node, 'help'):
                if node.__class__ is not self.X:
                    L.append((node._name, node))
            if getChildren:
                L.extend(node.getValues(getChildren, fullNames))
        if not fullNames:
            L = [(split(s)[-1], node) for (s, node) in L]
        return L

class _NoValueGiven:
    # Special value for Value.error()
    pass

class Value(Group):
    """Invalid registry value.  If you're getting this message, report it,
    because we forgot to put a proper help string here."""
    def __init__(self, default, help, setDefault=True,
                 showDefault=True, **kwargs):
        self.__parent = super(Value, self)
        self.__parent.__init__(help, **kwargs)
        self._default = default
        self._showDefault = showDefault
        self._help = utils.str.normalizeWhitespace(help.strip())
        self._callbacks = []
        if setDefault:
            self.setValue(default)

    def error(self, value=_NoValueGiven):
        if hasattr(self, 'errormsg') and value is not _NoValueGiven:
            try:
                s = self.errormsg % value
            except TypeError:
                s = self.errormsg
        elif self.__doc__:
            s = self.__doc__
        else:
            s = """%s has no docstring.  If you're getting this message,
            report it, because we forgot to put a proper help string here."""%\
            self._name
        e = InvalidRegistryValue(utils.str.normalizeWhitespace(s))
        e.value = self
        raise e

    def setName(self, *args):
        if self._name == 'unset':
            self._lastModified = 0
        self.__parent.setName(*args)
        self._lastModified = time.time()

    def set(self, s):
        """Override this with a function to convert a string to whatever type
        you want, and call self.setValue to set the value."""
        self.setValue(s)

    def setValue(self, v):
        """Check conditions on the actual value type here.  I.e., if you're a
        IntegerLessThanOneHundred (all your values must be integers less than
        100) convert to an integer in set() and check that the integer is less
        than 100 in this method.  You *must* call this parent method in your
        own setValue."""
        self._lastModified = time.time()
        self.value = v
        if self._supplyDefault:
            for (name, v) in self._children.items():
                if v.__class__ is self.X:
                    self.unregister(name)
        # We call the callback once everything is clean
        for callback, args, kwargs in self._callbacks:
            callback(*args, **kwargs)

    def context(self, value):
        """Return a context manager object, which sets this variable to a
        temporary value, and set the previous value back when exiting the
        context."""
        class Context:
            def __enter__(self2):
                self2._old_value = self.value
                self.setValue(value)
            def __exit__(self2, exc_type, exc_value, traceback):
                self.setValue(self2._old_value)
        return Context()

    def addCallback(self, callback, *args, **kwargs):
        """Add a callback to the list. A callback is a function that will be
        called when the value is changed. You can give this function as many
        extra arguments as you wish, they will be passed to the callback."""
        self._callbacks.append((callback, args, kwargs))

    def removeCallback(self, callback):
        """Remove all occurences of this callbacks from the callback list."""
        self._callbacks = [x for x in self._callbacks if x[0] is not callback]

    def __str__(self):
        return repr(self())

    def serialize(self):
        return encoder(str(self))[0].decode()

    # We tried many, *many* different syntactic methods here, and this one was
    # simply the best -- not very intrusive, easily overridden by subclasses,
    # etc.
    def __call__(self):
        if _lastModified > self._lastModified:
            if self._name in _cache:
                self.set(_cache[self._name])
        return self.value

class Boolean(Value):
    """Value must be either True or False (or On or Off)."""
    errormsg = _('Value must be either True or False (or On or Off), not %r.')
    def set(self, s):
        try:
            v = utils.str.toBool(s)
        except ValueError:
            if s.strip().lower() == 'toggle':
                v = not self.value
            else:
                self.error(s)
        self.setValue(v)

    def setValue(self, v):
        super(Boolean, self).setValue(bool(v))

class Integer(Value):
    """Value must be an integer."""
    errormsg = _('Value must be an integer, not %r.')
    def set(self, s):
        try:
            self.setValue(int(s))
        except ValueError:
            self.error(s)

class NonNegativeInteger(Integer):
    """Value must be a non-negative integer."""
    errormsg = _('Value must be a non-negative integer, not %r.')
    def setValue(self, v):
        if v < 0:
            self.error(v)
        super(NonNegativeInteger, self).setValue(v)

class PositiveInteger(NonNegativeInteger):
    """Value must be positive (non-zero) integer."""
    errormsg = _('Value must be positive (non-zero) integer, not %r.')
    def setValue(self, v):
        if not v:
            self.error(v)
        super(PositiveInteger, self).setValue(v)

class Float(Value):
    """Value must be a floating-point number."""
    errormsg = _('Value must be a floating-point number, not %r.')
    def set(self, s):
        try:
            self.setValue(float(s))
        except ValueError:
            self.error(s)

    def setValue(self, v):
        try:
            super(Float, self).setValue(float(v))
        except ValueError:
            self.error(v)

class PositiveFloat(Float):
    """Value must be a floating-point number greater than zero."""
    errormsg = _('Value must be a floating-point number greater than zero, '
            'not %r.')
    def setValue(self, v):
        if v <= 0:
            self.error(v)
        else:
            super(PositiveFloat, self).setValue(v)

class Probability(Float):
    """Value must be a floating point number in the range [0, 1]."""
    errormsg = _('Value must be a floating point number in the range [0, 1], '
            'not %r.')
    def __init__(self, *args, **kwargs):
        self.__parent = super(Probability, self)
        self.__parent.__init__(*args, **kwargs)

    def setValue(self, v):
        if 0 <= v <= 1:
            self.__parent.setValue(v)
        else:
            self.error(v)

class String(Value):
    """Value is not a valid Python string."""
    errormsg = _('Value is not a valid Python string, not %r.')
    def set(self, s):
        v = s
        if not v:
            v = '""'
        elif v[0] != v[-1] or v[0] not in '\'"':
            v = repr(v)
        try:
            v = utils.safeEval(v)
            if not isinstance(v, basestring):
                raise ValueError
            self.setValue(v)
        except ValueError: # This catches utils.safeEval(s) errors too.
            self.error(s)

    _printable = string.printable[:-4]
    def _needsQuoting(self, s):
        return any([x not in self._printable for x in s]) and s.strip() != s

    def __str__(self):
        s = self.value
        if self._needsQuoting(s):
            s = repr(s)
        return s

class OnlySomeStrings(String):
    validStrings = ()
    def __init__(self, *args, **kwargs):
        assert self.validStrings, 'There must be some valid strings.  ' \
                                  'This is a bug.'
        self.__parent = super(OnlySomeStrings, self)
        self.__parent.__init__(*args, **kwargs)
        self.__doc__ = format(_('Valid values include %L.'),
                              map(repr, self.validStrings))
        self.errormsg = format(_('Valid values include %L, not %%r.'),
                              map(repr, self.validStrings))

    def help(self):
        strings = [s for s in self.validStrings if s]
        return format('%s  Valid strings: %L.', self._help, strings)

    def normalize(self, s):
        lowered = s.lower()
        L = list(map(str.lower, self.validStrings))
        try:
            i = L.index(lowered)
        except ValueError:
            return s # This is handled in setValue.
        return self.validStrings[i]

    def setValue(self, s):
        v = self.normalize(s)
        if s in self.validStrings:
            self.__parent.setValue(v)
        else:
            self.error(v)

class NormalizedString(String):
    def __init__(self, default, *args, **kwargs):
        default = self.normalize(default)
        self.__parent = super(NormalizedString, self)
        self.__parent.__init__(default, *args, **kwargs)
        self._showDefault = False

    def normalize(self, s):
        return utils.str.normalizeWhitespace(s.strip())

    def set(self, s):
        s = self.normalize(s)
        self.__parent.set(s)

    def setValue(self, s):
        s = self.normalize(s)
        self.__parent.setValue(s)

    def serialize(self):
        s = self.__parent.serialize()
        prefixLen = len(self._name) + 2
        lines = textwrap.wrap(s, width=76-prefixLen)
        last = len(lines)-1
        for (i, line) in enumerate(lines):
            if i != 0:
                line = ' '*prefixLen + line
            if i != last:
                line += '\\'
            lines[i] = line
        ret = os.linesep.join(lines)
        return ret

class StringSurroundedBySpaces(String):
    def setValue(self, v):
        if v and v.lstrip() == v:
            v= ' ' + v
        if v.rstrip() == v:
            v += ' '
        super(StringSurroundedBySpaces, self).setValue(v)

class StringWithSpaceOnRight(String):
    def setValue(self, v):
        if v and v.rstrip() == v:
            v += ' '
        super(StringWithSpaceOnRight, self).setValue(v)

class Regexp(Value):
    """Value must be a valid regular expression."""
    errormsg = _('Value must be a valid regular expression, not %r.')
    def __init__(self, *args, **kwargs):
        kwargs['setDefault'] = False
        self.sr = ''
        self.value = None
        self.__parent = super(Regexp, self)
        self.__parent.__init__(*args, **kwargs)

    def error(self, e):
        s = 'Value must be a regexp of the form m/.../ or /.../. %s' % e
        e = InvalidRegistryValue(s)
        e.value = self
        raise e

    def set(self, s):
        try:
            if s:
                self.setValue(utils.str.perlReToPythonRe(s), sr=s)
            else:
                self.setValue(None)
        except ValueError, e:
            self.error(e)

    def setValue(self, v, sr=None):
        if v is None:
            self.sr = ''
            self.__parent.setValue(None)
        elif sr is not None:
            self.sr = sr
            self.__parent.setValue(v)
        else:
            raise InvalidRegistryValue, \
                  'Can\'t setValue a regexp, there would be an inconsistency '\
                  'between the regexp and the recorded string value.'

    def __str__(self):
        self() # Gotta update if we've been reloaded.
        return self.sr

class SeparatedListOf(Value):
    List = list
    Value = Value
    sorted = False
    def splitter(self, s):
        """Override this with a function that takes a string and returns a list
        of strings."""
        raise NotImplementedError

    def joiner(self, L):
        """Override this to join the internal list for output."""
        raise NotImplementedError

    def set(self, s):
        L = self.splitter(s)
        for (i, s) in enumerate(L):
            v = self.Value(s, '')
            L[i] = v()
        self.setValue(L)

    def setValue(self, v):
        super(SeparatedListOf, self).setValue(self.List(v))

    def __str__(self):
        values = self()
        if self.sorted:
            values = sorted(values)
        if values:
            return self.joiner(values)
        else:
            # We must return *something* here, otherwise down along the road we
            # can run into issues showing users the value if they've disabled
            # nick prefixes in any of the numerous ways possible.  Since the
            # config parser doesn't care about this space, we'll use it :)
            return ' '

class SpaceSeparatedListOf(SeparatedListOf):
    def splitter(self, s):
        return s.split()
    joiner = ' '.join

class SpaceSeparatedListOfStrings(SpaceSeparatedListOf):
    Value = String

class SpaceSeparatedSetOfStrings(SpaceSeparatedListOfStrings):
    List = set

class CommaSeparatedListOfStrings(SeparatedListOf):
    Value = String
    def splitter(self, s):
        return re.split(r'\s*,\s*', s)
    joiner = ', '.join

class TemplatedString(String):
    requiredTemplates = []
    def __init__(self, *args, **kwargs):
        assert self.requiredTemplates, \
               'There must be some templates.  This is a bug.'
        self.__parent = super(String, self)
        self.__parent.__init__(*args, **kwargs)
<<<<<<< HEAD

    def setValue(self, v):
        def hasTemplate(s):
            return re.search(r'\$%s\b|\${%s}' % (s, s), v) is not None
        if utils.iter.all(hasTemplate, self.requiredTemplates):
            self.__parent.setValue(v)
        else:
            self.error(v)

class Json(String):
    # Json-serializable data
    def set(self, v):
        self.setValue(json.loads(v))
    def setValue(self, v):
        super(Json, self).setValue(json.dumps(v))
    def __call__(self):
        return json.loads(super(Json, self).__call__())

    class _Context:
        def __init__(self, var):
            self._var = var
        def __enter__(self):
            self._dict = self._var()
            return self._dict
        def __exit__(self, *args):
            self._var.setValue(self._dict)

    def editable(self):
        """Return an editable dict usable within a 'with' statement and
        committed to the configuration variable at the end."""
        return self._Context(self)

=======

    def setValue(self, v):
        def hasTemplate(s):
            return re.search(r'\$%s\b|\${%s}' % (s, s), v) is not None
        if utils.iter.all(hasTemplate, self.requiredTemplates):
            self.__parent.setValue(v)
        else:
            self.error()

>>>>>>> 6f925e5f
# vim:set shiftwidth=4 softtabstop=4 expandtab textwidth=79:<|MERGE_RESOLUTION|>--- conflicted
+++ resolved
@@ -694,7 +694,6 @@
                'There must be some templates.  This is a bug.'
         self.__parent = super(String, self)
         self.__parent.__init__(*args, **kwargs)
-<<<<<<< HEAD
 
     def setValue(self, v):
         def hasTemplate(s):
@@ -727,15 +726,4 @@
         committed to the configuration variable at the end."""
         return self._Context(self)
 
-=======
-
-    def setValue(self, v):
-        def hasTemplate(s):
-            return re.search(r'\$%s\b|\${%s}' % (s, s), v) is not None
-        if utils.iter.all(hasTemplate, self.requiredTemplates):
-            self.__parent.setValue(v)
-        else:
-            self.error()
-
->>>>>>> 6f925e5f
 # vim:set shiftwidth=4 softtabstop=4 expandtab textwidth=79: